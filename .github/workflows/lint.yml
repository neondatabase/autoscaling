--- conflicted
+++ resolved
@@ -24,13 +24,9 @@
           version: v1.52.2
           args: --timeout 5m --fix
           github-token: ${{ secrets.github_token }}
-<<<<<<< HEAD
           # caching issues, see: https://github.com/golangci/golangci-lint-action/issues/244#issuecomment-1052190775
           skip-pkg-cache: true
           skip-build-cache: true
-        if: env.GIT_DIFF
-=======
->>>>>>> adb316e1
 
       - name: go mod tidy
         run: |
