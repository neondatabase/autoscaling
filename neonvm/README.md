# NeonVM: QEMU-based virtualization API and controller for Kubernetes

## Description

## Getting Started
You’ll need a Kubernetes cluster to run against. You can use [KIND](https://sigs.k8s.io/kind) to get a local cluster for testing, or run against a remote cluster.
**Note:** Your controller will automatically use the current context in your kubeconfig file (i.e. whatever cluster `kubectl cluster-info` shows).

### Install cert-manager

```console
kubectl apply -f https://github.com/cert-manager/cert-manager/releases/latest/download/cert-manager.yaml
```

### Install NeonVM with VXLAN-based overlay network

```console
kubectl apply -f https://github.com/neondatabase/autoscaling/releases/latest/download/multus.yaml
kubectl apply -f https://github.com/neondatabase/autoscaling/releases/latest/download/whereabouts.yaml
kubectl apply -f https://github.com/neondatabase/autoscaling/releases/latest/download/neonvm.yaml
```

### Run virtual machine

```console
cat <<EOF | kubectl apply -f -
apiVersion: vm.neon.tech/v1
kind: VirtualMachine
metadata:
  name: vm-debian
spec:
  guest:
    rootDisk:
      image: neondatabase/vm-debian:11
EOF
```

### Check virtual machine running

```console
kubectl get neonvm

NAME        CPUS   MEMORY   POD               STATUS    AGE
vm-debian   1      1Gi      vm-debian-8rxp7   Running   3m13s
```

### Go inside virtual machine

#### SSH

```sh
kubectl exec -it $(kubectl get neonvm vm-debian -ojsonpath='{.status.podName}') -- ssh guest-vm
```

#### Pseudoterminal

```console
kubectl exec -it $(kubectl get neonvm vm-debian -ojsonpath='{.status.podName}') -- screen /dev/pts/0

<press ENTER>

root@neonvm:~#
root@neonvm:~# apt-get update >/dev/null && apt-get install -y curl >/dev/null
root@neonvm:~# curl -k https://kubernetes/version
{
  "major": "1",
  "minor": "25",
  "gitVersion": "v1.25.2",
  "gitCommit": "5835544ca568b757a8ecae5c153f317e5736700e",
  "gitTreeState": "clean",
  "buildDate": "2022-09-22T05:25:21Z",
  "goVersion": "go1.19.1",
  "compiler": "gc",
  "platform": "linux/amd64"
}

<press CTRL-a k to exit screen session>
```

### Delete virtual machine

```console
kubectl delete neonvm vm-debian
```

### Clock synchronization

We synchronize VM clocks to host using kvm_ptp. We enable PTP clock (and the KVM related directive) on the kernel and use chrony on the VM as a server. 
You can checkout chrony server log at `/var/log/chrony/chrony.log` and use chrony client as below:

```sh
/neonvm/bin/chronyc tracking
/neonvm/bin/chronyc sources
```

## Local development

### Run NeonVM locally

#### 1. Create local cluster (with 3 nodes)

```sh
make k3d-setup
```

#### 2. Build Linux kernel for Guests

```sh
make kernel
```

(Alternatively, pull & extract it from Dockerhub)

To adjust the kernel config:

```
<<<<<<< HEAD
docker build --build-arg KERNEL_VERSION=6.1.92 --platform linux/x86_64 --target build-deps -t kernel-build-deps -f Dockerfile.kernel-builder   .
=======
cd hack/kernel
docker build --build-arg KERNEL_VERSION=6.1.63 --platform linux/x86_64 --target build-deps -t kernel-build-deps -f Dockerfile.kernel-builder .
>>>>>>> 7b0c456a
docker run --rm -v $PWD:/host --name kernel-build -it kernel-build-deps bash
# inside that bash shell, do the menuconfig, then copy-out the config to /host
```

#### 3. Build and deploy controller and VXLAN overlay network to local cluster

```sh
make deploy
```

### Manage Virtual Machines

#### 0. Build & load example images into the k8s cluster

```
make example-vms
```

#### 1. Run virtual machine

```console
kubectl apply -f samples/vm-example.yaml
```

NB: on machines without `/dev/kvm` (e.g., on EC2 non-bare-metal), set `.spec.enableAcceleration = false`.

#### 2. Check VM running

```sh
kubectl get neonvm example

kubectl get neonvm example -owide

kubectl describe neonvm example
```

#### 3. Check logs

```sh
VM_POD=$(kubectl get neonvm example -ojsonpath='{.status.podName}')
kubectl logs $VM_POD
```

#### 4. Connect to the VM

##### SSH

```sh
kubectl exec -it $VM_POD -- ssh guest-vm
```

##### Console

```sh
kubectl exec -it $VM_POD -- screen /dev/pts/0

<press Enter to see output>
```
to exit from console press `CTRL-a k` (see manual for `screen` tool)

#### 5. Plug/Unplug CPUs in VM

edit `.spec.guest.cpus.use` field by editor

```sh
kubectl edit neonvm example
```

or apply patch (set `cpus.use` to `2`)

```sh
kubectl patch neonvm example --type='json' -p='[{"op": "replace", "path": "/spec/guest/cpus/use", "value":2}]'
```

and then check status by `kubectl get neonvm example` and inspect `/sys/devices/system/cpu` folder inside VM

#### 6. Plug/Unplug Memory in VM

edit `.spec.guest.memorySlots.use` field by editor

```sh
kubectl edit neonvm example
```

or apply patch (as example set `memorySlots.use` to `4`)

```sh
kubectl patch neonvm example --type='json' -p='[{"op": "replace", "path": "/spec/guest/memorySlots/use", "value":4}]'
```

and then check status by `kubectl get neonvm example` and inspect memory inside VM by `free -h` command

#### 7. Do live migration

inspect VM details to see on what node it running

```sh
$ kubectl get neonvm -owide
NAME      CPUS   MEMORY   POD             STATUS    AGE   NODE          IMAGE
example   1      2Gi      example-xdw4s   Running   31s   kind-worker   vm-postgres:15-bullseye
```

trigger live migration

```sh
kubectl apply -f samples/vm-example-migration.yaml
```

inspect migration details

```sh
$ kubectl get neonvmm -owide
NAME      VM        SOURCE          SOURCEIP     TARGET          TARGETIP     STATUS      AGE
example   example   example-xdw4s   10.244.1.7   example-7ztb2   10.244.2.6   Succeeded   33s
```

inspect VM details again (look at pod name and node)

```sh
$ kubectl get neonvm -owide
NAME      CPUS   MEMORY   POD             STATUS    AGE     NODE           IMAGE
example   1      2Gi      example-7ztb2   Running   4m12s   kind-worker2   vm-postgres:15-bullseye
```

inspect migration details

```sh
$ kubectl get neonvmm example -ojsonpath='{.status.info}' | jq
{
  "compression": {
    "compressedSize": 44687045
  },
  "downtimeMs": 39,
  "ram": {
    "total": 2148278272,
    "transferred": 76324646
  },
  "setupTimeMs": 2,
  "status": "completed",
  "totalTimeMs": 3861
}
```

### Uninstall CRDs
To delete the CRDs from the cluster:

```sh
make uninstall
```

### Undeploy controller
UnDeploy the controller to the cluster:

```sh
make undeploy
```

## How it works
This project aims to follow the Kubernetes [Operator pattern](https://kubernetes.io/docs/concepts/extend-kubernetes/operator/)

It uses [Controllers](https://kubernetes.io/docs/concepts/architecture/controller/)
which provides a reconcile function responsible for synchronizing resources untile the desired state is reached on the cluster

## Roadmap

- [x] Implement Webhooks for mutation and validation
- [x] Multus CNI support
- [x] Hot[un]plug CPUs and Memory (via resource patch)
- [x] Live migration CRDs
- [x] Simplify VM disk image creation from any docker image
- [ ] ARM64 support


## License

Copyright 2022.

Licensed under the Apache License, Version 2.0 (the "License");
you may not use this file except in compliance with the License.
You may obtain a copy of the License at

    http://www.apache.org/licenses/LICENSE-2.0

Unless required by applicable law or agreed to in writing, software
distributed under the License is distributed on an "AS IS" BASIS,
WITHOUT WARRANTIES OR CONDITIONS OF ANY KIND, either express or implied.
See the License for the specific language governing permissions and
limitations under the License.
<|MERGE_RESOLUTION|>--- conflicted
+++ resolved
@@ -114,12 +114,8 @@
 To adjust the kernel config:
 
 ```
-<<<<<<< HEAD
-docker build --build-arg KERNEL_VERSION=6.1.92 --platform linux/x86_64 --target build-deps -t kernel-build-deps -f Dockerfile.kernel-builder   .
-=======
 cd hack/kernel
-docker build --build-arg KERNEL_VERSION=6.1.63 --platform linux/x86_64 --target build-deps -t kernel-build-deps -f Dockerfile.kernel-builder .
->>>>>>> 7b0c456a
+docker build --build-arg KERNEL_VERSION=6.1.92 --platform linux/x86_64 --target build-deps -t kernel-build-deps -f Dockerfile.kernel-builder .
 docker run --rm -v $PWD:/host --name kernel-build -it kernel-build-deps bash
 # inside that bash shell, do the menuconfig, then copy-out the config to /host
 ```
