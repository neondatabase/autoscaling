/*
Copyright 2022.

Licensed under the Apache License, Version 2.0 (the "License");
you may not use this file except in compliance with the License.
You may obtain a copy of the License at

    http://www.apache.org/licenses/LICENSE-2.0

Unless required by applicable law or agreed to in writing, software
distributed under the License is distributed on an "AS IS" BASIS,
WITHOUT WARRANTIES OR CONDITIONS OF ANY KIND, either express or implied.
See the License for the specific language governing permissions and
limitations under the License.
*/

package controllers

import (
	"bytes"
	"context"
	"encoding/base64"
	"encoding/json"
	"fmt"
	"io"
	"net/http"
	"os"
	"reflect"
	"strconv"
	"time"

	corev1 "k8s.io/api/core/v1"
	apierrors "k8s.io/apimachinery/pkg/api/errors"
	"k8s.io/apimachinery/pkg/api/meta"
	"k8s.io/apimachinery/pkg/api/resource"
	metav1 "k8s.io/apimachinery/pkg/apis/meta/v1"
	"k8s.io/apimachinery/pkg/runtime"
	"k8s.io/apimachinery/pkg/types"
	"k8s.io/apiserver/pkg/storage/names"
	"k8s.io/client-go/tools/record"
	ctrl "sigs.k8s.io/controller-runtime"
	"sigs.k8s.io/controller-runtime/pkg/client"
	"sigs.k8s.io/controller-runtime/pkg/controller"
	"sigs.k8s.io/controller-runtime/pkg/controller/controllerutil"
	"sigs.k8s.io/controller-runtime/pkg/log"

	nadapiv1 "github.com/k8snetworkplumbingwg/network-attachment-definition-client/pkg/apis/k8s.cni.cncf.io/v1"
	vmv1 "github.com/neondatabase/autoscaling/neonvm/apis/neonvm/v1"
	"github.com/neondatabase/autoscaling/neonvm/controllers/buildtag"
	"github.com/neondatabase/autoscaling/neonvm/pkg/ipam"

	"github.com/neondatabase/autoscaling/pkg/api"
	"github.com/neondatabase/autoscaling/pkg/util/patch"
)

const (
	virtualmachineFinalizer = "vm.neon.tech/finalizer"
)

// Definitions to manage status conditions
const (
	// typeAvailableVirtualMachine represents the status of the Deployment reconciliation
	typeAvailableVirtualMachine = "Available"
	// typeDegradedVirtualMachine represents the status used when the custom resource is deleted and the finalizer operations are must to occur.
	typeDegradedVirtualMachine = "Degraded"
)

// VirtualMachineReconciler reconciles a VirtualMachine object
type VirtualMachineReconciler struct {
	client.Client
	Scheme   *runtime.Scheme
	Recorder record.EventRecorder
}

// The following markers are used to generate the rules permissions (RBAC) on config/rbac using controller-gen
// when the command <make manifests> is executed.
// To know more about markers see: https://book.kubebuilder.io/reference/markers.html

//+kubebuilder:rbac:groups=vm.neon.tech,resources=virtualmachines,verbs=get;list;watch;create;update;patch;delete
//+kubebuilder:rbac:groups=vm.neon.tech,resources=virtualmachines/status,verbs=get;update;patch
//+kubebuilder:rbac:groups=vm.neon.tech,resources=virtualmachines/finalizers,verbs=update
//+kubebuilder:rbac:groups=core,resources=events,verbs=create;patch
//+kubebuilder:rbac:groups=core,resources=pods,verbs=get;list;watch;create;update;patch;delete
//+kubebuilder:rbac:groups=core,resources=pods/status,verbs=get;list;watch
//+kubebuilder:rbac:groups=vm.neon.tech,resources=ippools,verbs=get;list;watch;create;update;patch;delete
//+kubebuilder:rbac:groups=vm.neon.tech,resources=ippools/finalizers,verbs=update
//+kubebuilder:rbac:groups=k8s.cni.cncf.io,resources=network-attachment-definitions,verbs=get;list;watch

// Reconcile is part of the main kubernetes reconciliation loop which aims to
// move the current state of the cluster closer to the desired state.

// It is essential for the controller's reconciliation loop to be idempotent. By following the Operator
// pattern you will create Controllers which provide a reconcile function
// responsible for synchronizing resources until the desired state is reached on the cluster.
// Breaking this recommendation goes against the design principles of controller-runtime.
// and may lead to unforeseen consequences such as resources becoming stuck and requiring manual intervention.
// For further info:
// - About Operator Pattern: https://kubernetes.io/docs/concepts/extend-kubernetes/operator/
// - About Controllers: https://kubernetes.io/docs/concepts/architecture/controller/
// - https://pkg.go.dev/sigs.k8s.io/controller-runtime@v0.13.0/pkg/reconcile
func (r *VirtualMachineReconciler) Reconcile(ctx context.Context, req ctrl.Request) (ctrl.Result, error) {
	log := log.FromContext(ctx)

	var virtualmachine vmv1.VirtualMachine
	if err := r.Get(ctx, req.NamespacedName, &virtualmachine); err != nil {
		// Error reading the object - requeue the request.
		if notfound := client.IgnoreNotFound(err); notfound == nil {
			log.Info("virtualmachine resource not found. Ignoring since object must be deleted")
			return ctrl.Result{}, nil
		}
		log.Error(err, "Unable to fetch VirtualMachine")
		return ctrl.Result{}, client.IgnoreNotFound(err)
	}

	// examine DeletionTimestamp to determine if object is under deletion
	if virtualmachine.ObjectMeta.DeletionTimestamp.IsZero() {
		// The object is not being deleted, so if it does not have our finalizer,
		// then lets add the finalizer and update the object. This is equivalent
		// registering our finalizer.
		if !controllerutil.ContainsFinalizer(&virtualmachine, virtualmachineFinalizer) {
			log.Info("Adding Finalizer for VirtualMachine")
			if ok := controllerutil.AddFinalizer(&virtualmachine, virtualmachineFinalizer); !ok {
				log.Info("Failed to add finalizer from VirtualMachine")
				return ctrl.Result{Requeue: true}, nil
			}
			if err := r.tryUpdateVM(ctx, &virtualmachine); err != nil {
				log.Error(err, "Failed to update status about adding finalizer to VirtualMachine")
				return ctrl.Result{}, err
			}
			return ctrl.Result{Requeue: true}, nil
		}
	} else {
		// The object is being deleted
		if controllerutil.ContainsFinalizer(&virtualmachine, virtualmachineFinalizer) {
			// our finalizer is present, so lets handle any external dependency
			log.Info("Performing Finalizer Operations for VirtualMachine before delete it")
			if err := r.doFinalizerOperationsForVirtualMachine(ctx, &virtualmachine); err != nil {
				// if fail to delete the external dependency here, return with error
				// so that it can be retried
				return ctrl.Result{}, err
			}

			// remove our finalizer from the list and update it.
			log.Info("Removing Finalizer for VirtualMachine after successfully perform the operations")
			if ok := controllerutil.RemoveFinalizer(&virtualmachine, virtualmachineFinalizer); !ok {
				log.Info("Failed to remove finalizer from VirtualMachine")
				return ctrl.Result{Requeue: true}, nil
			}
			if err := r.tryUpdateVM(ctx, &virtualmachine); err != nil {
				log.Error(err, "Failed to update status about removing finalizer from VirtualMachine")
				return ctrl.Result{}, err
			}
		}
		// Stop reconciliation as the item is being deleted
		return ctrl.Result{}, nil
	}

	statusBefore := virtualmachine.Status.DeepCopy()
	if err := r.doReconcile(ctx, &virtualmachine); err != nil {
		r.Recorder.Eventf(&virtualmachine, corev1.EventTypeWarning, "Failed",
			"Failed to reconcile (%s): %s", virtualmachine.Name, err)
		return ctrl.Result{}, err
	}

	// update status after reconcile loop (try 10 times)
	statusNow := statusBefore.DeepCopy()
	statusNew := virtualmachine.Status.DeepCopy()
	try := 1
	for try < 10 {
		if !DeepEqual(statusNow, statusNew) {
			// update VirtualMachine status
			// log.Info("DEBUG", "StatusNow", statusNow, "StatusNew", statusNew, "attempt", try)
			if err := r.Status().Update(ctx, &virtualmachine); err != nil {
				if apierrors.IsConflict(err) {
					try++
					time.Sleep(time.Second)
					// re-get statusNow from current state
					statusNow = virtualmachine.Status.DeepCopy()
					continue
				}
				log.Error(err, "Failed to update VirtualMachine status after reconcile loop",
					"virtualmachine", virtualmachine.Name)
				return ctrl.Result{}, err
			}
		}
		// status updated (before and now are equal)
		break
	}
	if try >= 10 {
		return ctrl.Result{}, fmt.Errorf("unable update .status for virtualmachine %s in %d attempts", virtualmachine.Name, try)
	}

	return ctrl.Result{RequeueAfter: time.Second}, nil
}

// finalizeVirtualMachine will perform the required operations before delete the CR.
func (r *VirtualMachineReconciler) doFinalizerOperationsForVirtualMachine(ctx context.Context, virtualmachine *vmv1.VirtualMachine) error {
	// TODO(user): Add the cleanup steps that the operator
	// needs to do before the CR can be deleted. Examples
	// of finalizers include performing backups and deleting
	// resources that are not owned by this CR, like a PVC.

	// Note: It is not recommended to use finalizers with the purpose of delete resources which are
	// created and managed in the reconciliation. These ones, such as the Deployment created on this reconcile,
	// are defined as depended of the custom resource. See that we use the method ctrl.SetControllerReference.
	// to set the ownerRef which means that the Deployment will be deleted by the Kubernetes API.
	// More info: https://kubernetes.io/docs/tasks/administer-cluster/use-cascading-deletion/

	log := log.FromContext(ctx)

	// The following implementation will raise an event
	r.Recorder.Event(virtualmachine, "Warning", "Deleting",
		fmt.Sprintf("Custom Resource %s is being deleted from the namespace %s",
			virtualmachine.Name,
			virtualmachine.Namespace))

	// Release overlay IP address
	if virtualmachine.Spec.ExtraNetwork != nil {
		// Create IPAM object
		nadName, err := nadIpamName()
		if err != nil {
			// ignore error
			log.Error(err, "ignored error")
			return nil
		}
		nadNamespace, err := nadIpamNamespace()
		if err != nil {
			// ignore error
			log.Error(err, "ignored error")
			return nil
		}
		ipam, err := ipam.New(ctx, nadName, nadNamespace)
		if err != nil {
			// ignore error
			log.Error(err, "ignored error")
			return nil
		}
		defer ipam.Close()
		ip, err := ipam.ReleaseIP(ctx, virtualmachine.Name, virtualmachine.Namespace)
		if err != nil {
			// ignore error
			log.Error(err, "fail to release IP, error ignored")
			return nil
		}
		message := fmt.Sprintf("Released IP %s", ip.String())
		log.Info(message)
		r.Recorder.Event(virtualmachine, "Normal", "OverlayNet", message)
	}

	return nil
}

func runnerSupportsCgroup(pod *corev1.Pod) bool {
	val, ok := pod.Labels[vmv1.RunnerPodVersionLabel]
	if !ok {
		return false
	}

	uintVal, err := strconv.ParseUint(val, 10, 32)
	if err != nil {
		return false
	}

	return api.RunnerProtoVersion(uintVal).SupportsCgroupFractionalCPU()
}

func (r *VirtualMachineReconciler) updateVMStatusCPU(
	ctx context.Context,
	virtualmachine *vmv1.VirtualMachine,
	vmRunner *corev1.Pod,
	qmpPluggedCPUs uint32, supportsCgroup bool, cgroupUsage api.VCPUCgroup,
) {
	log := log.FromContext(ctx)

	// We expect:
	// - vm.Status.CPUs = cgroupUsage.VCPUs
	// - vm.Status.CPUs.RoundUp() == qmpPluggedCPUs
	// Otherwise, we update the status.
	var currentCPUUsage vmv1.MilliCPU
	if supportsCgroup {
		if cgroupUsage.VCPUs.RoundedUp() != qmpPluggedCPUs {
			// This is not expected but it's fine. We only report the
			// mismatch here and will resolve it in the next reconcile
			// iteration loops.
			log.Error(nil, "Mismatch in the number of VM's plugged CPUs and runner pod's cgroup vCPUs",
				"VirtualMachine", virtualmachine.Name,
				"Runner Pod", vmRunner.Name,
				"plugged CPUs", qmpPluggedCPUs,
				"cgroup vCPUs", cgroupUsage.VCPUs)
		}
		currentCPUUsage = min(cgroupUsage.VCPUs, vmv1.MilliCPU(1000*qmpPluggedCPUs))
	} else {
		currentCPUUsage = vmv1.MilliCPU(1000 * qmpPluggedCPUs)
	}
	if virtualmachine.Status.CPUs == nil || *virtualmachine.Status.CPUs != currentCPUUsage {
		virtualmachine.Status.CPUs = &currentCPUUsage
		r.Recorder.Event(virtualmachine, "Normal", "CpuInfo",
			fmt.Sprintf("VirtualMachine %s uses %v cpu cores",
				virtualmachine.Name,
				virtualmachine.Status.CPUs))
	}
}

func (r *VirtualMachineReconciler) updateVMStatusMemory(
	virtualmachine *vmv1.VirtualMachine,
	qmpMemorySize *resource.Quantity,
) {
	if virtualmachine.Status.MemorySize == nil || !qmpMemorySize.Equal(*virtualmachine.Status.MemorySize) {
		virtualmachine.Status.MemorySize = qmpMemorySize
		r.Recorder.Event(virtualmachine, "Normal", "MemoryInfo",
			fmt.Sprintf("VirtualMachine %s uses %v memory",
				virtualmachine.Name,
				virtualmachine.Status.MemorySize))
	}
}

func (r *VirtualMachineReconciler) doReconcile(ctx context.Context, virtualmachine *vmv1.VirtualMachine) error {
	log := log.FromContext(ctx)

	// Let's check and just set the condition status as Unknown when no status are available
	if virtualmachine.Status.Conditions == nil || len(virtualmachine.Status.Conditions) == 0 {
		// set Unknown condition status for AvailableVirtualMachine
		meta.SetStatusCondition(&virtualmachine.Status.Conditions, metav1.Condition{Type: typeAvailableVirtualMachine, Status: metav1.ConditionUnknown, Reason: "Reconciling", Message: "Starting reconciliation"})
	}

	// Generate runner pod name
	if len(virtualmachine.Status.PodName) == 0 {
		virtualmachine.Status.PodName = names.SimpleNameGenerator.GenerateName(fmt.Sprintf("%s-", virtualmachine.Name))
	}

	switch virtualmachine.Status.Phase {

	case "":
		// Acquire overlay IP address
		if virtualmachine.Spec.ExtraNetwork != nil &&
			virtualmachine.Spec.ExtraNetwork.Enable &&
			len(virtualmachine.Status.ExtraNetIP) == 0 {
			// Create IPAM object
			nadName, err := nadIpamName()
			if err != nil {
				return err
			}
			nadNamespace, err := nadIpamNamespace()
			if err != nil {
				return err
			}
			ipam, err := ipam.New(ctx, nadName, nadNamespace)
			if err != nil {
				log.Error(err, "failed to create IPAM")
				return err
			}
			defer ipam.Close()
			ip, err := ipam.AcquireIP(ctx, virtualmachine.Name, virtualmachine.Namespace)
			if err != nil {
				log.Error(err, "fail to acquire IP")
				return err
			}
			message := fmt.Sprintf("Acquired IP %s for overlay network interface", ip.String())
			log.Info(message)
			virtualmachine.Status.ExtraNetIP = ip.IP.String()
			virtualmachine.Status.ExtraNetMask = fmt.Sprintf("%d.%d.%d.%d", ip.Mask[0], ip.Mask[1], ip.Mask[2], ip.Mask[3])
			r.Recorder.Event(virtualmachine, "Normal", "OverlayNet", message)
		}
		// VirtualMachine just created, change Phase to "Pending"
		virtualmachine.Status.Phase = vmv1.VmPending
	case vmv1.VmPending:
		// Check if the runner pod already exists, if not create a new one
		vmRunner := &corev1.Pod{}
		err := r.Get(ctx, types.NamespacedName{Name: virtualmachine.Status.PodName, Namespace: virtualmachine.Namespace}, vmRunner)
		if err != nil && apierrors.IsNotFound(err) {
			// Define a new pod
			pod, err := r.podForVirtualMachine(virtualmachine)
			if err != nil {
				log.Error(err, "Failed to define new Pod resource for VirtualMachine")
				return err
			}

			log.Info("Creating a new Pod", "Pod.Namespace", pod.Namespace, "Pod.Name", pod.Name)
			if err = r.Create(ctx, pod); err != nil {
				log.Error(err, "Failed to create new Pod", "Pod.Namespace", pod.Namespace, "Pod.Name", pod.Name)
				return err
			}
			log.Info("Runner Pod was created", "Pod.Namespace", pod.Namespace, "Pod.Name", pod.Name)

			r.Recorder.Event(virtualmachine, "Normal", "Created",
				fmt.Sprintf("VirtualMachine %s created, pod %s",
					virtualmachine.Name, pod.Name))
		} else if err != nil {
			log.Error(err, "Failed to get vm-runner Pod")
			return err
		}
		// runner pod found, check phase
		switch vmRunner.Status.Phase {
		case corev1.PodRunning:
			virtualmachine.Status.PodIP = vmRunner.Status.PodIP
			virtualmachine.Status.Phase = vmv1.VmRunning
			meta.SetStatusCondition(&virtualmachine.Status.Conditions,
				metav1.Condition{Type: typeAvailableVirtualMachine,
					Status:  metav1.ConditionTrue,
					Reason:  "Reconciling",
					Message: fmt.Sprintf("Pod (%s) for VirtualMachine (%s) created successfully", virtualmachine.Status.PodName, virtualmachine.Name)})
		case corev1.PodSucceeded:
			virtualmachine.Status.Phase = vmv1.VmSucceeded
			meta.SetStatusCondition(&virtualmachine.Status.Conditions,
				metav1.Condition{Type: typeAvailableVirtualMachine,
					Status:  metav1.ConditionFalse,
					Reason:  "Reconciling",
					Message: fmt.Sprintf("Pod (%s) for VirtualMachine (%s) succeeded", virtualmachine.Status.PodName, virtualmachine.Name)})
		case corev1.PodFailed:
			virtualmachine.Status.Phase = vmv1.VmFailed
			meta.SetStatusCondition(&virtualmachine.Status.Conditions,
				metav1.Condition{Type: typeDegradedVirtualMachine,
					Status:  metav1.ConditionTrue,
					Reason:  "Reconciling",
					Message: fmt.Sprintf("Pod (%s) for VirtualMachine (%s) failed", virtualmachine.Status.PodName, virtualmachine.Name)})
		case corev1.PodUnknown:
			virtualmachine.Status.Phase = vmv1.VmPending
			meta.SetStatusCondition(&virtualmachine.Status.Conditions,
				metav1.Condition{Type: typeAvailableVirtualMachine,
					Status:  metav1.ConditionUnknown,
					Reason:  "Reconciling",
					Message: fmt.Sprintf("Pod (%s) for VirtualMachine (%s) in Unknown phase", virtualmachine.Status.PodName, virtualmachine.Name)})
		default:
			// do nothing
		}
	case vmv1.VmRunning:
		// Check if the runner pod exists
		vmRunner := &corev1.Pod{}
		err := r.Get(ctx, types.NamespacedName{Name: virtualmachine.Status.PodName, Namespace: virtualmachine.Namespace}, vmRunner)
		if err != nil && apierrors.IsNotFound(err) {
			// lost runner pod for running VirtualMachine ?
			r.Recorder.Event(virtualmachine, "Warning", "NotFound",
				fmt.Sprintf("runner pod %s not found",
					virtualmachine.Status.PodName))
			virtualmachine.Status.Phase = vmv1.VmFailed
			meta.SetStatusCondition(&virtualmachine.Status.Conditions,
				metav1.Condition{Type: typeDegradedVirtualMachine,
					Status:  metav1.ConditionTrue,
					Reason:  "Reconciling",
					Message: fmt.Sprintf("Pod (%s) for VirtualMachine (%s) not found", virtualmachine.Status.PodName, virtualmachine.Name)})
		} else if err != nil {
			log.Error(err, "Failed to get runner Pod")
			return err
		}

		// Update the metadata (including "usage" annotation) before anything else, so that it
		// will be correctly set even if the rest of the reconcile operation fails.
		if err := updatePodMetadataIfNecessary(ctx, r.Client, virtualmachine, vmRunner); err != nil {
			log.Error(err, "Failed to sync pod labels and annotations", "VirtualMachine", virtualmachine.Name)
		}

		// runner pod found, check/update phase now
		switch vmRunner.Status.Phase {
		case corev1.PodRunning:
			// update status by IP of runner pod
			virtualmachine.Status.PodIP = vmRunner.Status.PodIP
			// update phase
			virtualmachine.Status.Phase = vmv1.VmRunning
			// update Node name where runner working
			virtualmachine.Status.Node = vmRunner.Spec.NodeName

			// get CPU details from QEMU
			cpuSlotsPlugged, _, err := QmpGetCpus(QmpAddr(virtualmachine))
			if err != nil {
				log.Error(err, "Failed to get CPU details from VirtualMachine", "VirtualMachine", virtualmachine.Name)
				return err
			}
			pluggedCPU := uint32(len(cpuSlotsPlugged))

			// get cgroups CPU details from runner pod
			var cgroupUsage api.VCPUCgroup
			supportsCgroup := runnerSupportsCgroup(vmRunner)
			if supportsCgroup {
				cgroupUsage, err = getRunnerCgroup(ctx, virtualmachine)
				if err != nil {
					log.Error(err, "Failed to get CPU details from runner", "VirtualMachine", virtualmachine.Name)
					return err
				}
			}

<<<<<<< HEAD
			// update status by CPUs used in the VM
			r.updateVMStatusCPU(ctx, virtualmachine, vmRunner, pluggedCPU, supportsCgroup, cgroupUsage)
=======
			// Update status. We expect:
			// - vm.Status.CPUs = cgroupUsage.VCPUs
			// - vm.Status.CPUs.RoundUp() == pluggedCPU
			// Otherwise, we update the status.
			var currentCPUUsage vmv1.MilliCPU
			if supportsCgroup {
				if cgroupUsage.VCPUs.RoundedUp() != pluggedCPU {
					// This is not expected but it's fine. We only report the
					// mismatch here and will resolve it in the next reconcile
					// iteration loops by comparing these values to spec CPU use
					// and moving to the scaling phase.
					log.Error(nil, "Mismatch in the number of VM's plugged CPUs and runner pod's cgroup vCPUs",
						"VirtualMachine", virtualmachine.Name,
						"Runner Pod", vmRunner.Name,
						"plugged CPUs", pluggedCPU,
						"cgroup vCPUs", cgroupUsage.VCPUs)
				}
				currentCPUUsage = min(cgroupUsage.VCPUs, vmv1.MilliCPU(1000*pluggedCPU))
			} else {
				currentCPUUsage = vmv1.MilliCPU(1000 * pluggedCPU)
			}
			if virtualmachine.Status.CPUs == nil || *virtualmachine.Status.CPUs != currentCPUUsage {
				virtualmachine.Status.CPUs = &currentCPUUsage
				r.Recorder.Event(virtualmachine, "Normal", "CpuInfo",
					fmt.Sprintf("VirtualMachine %s uses %v cpu cores",
						virtualmachine.Name,
						virtualmachine.Status.CPUs))
			}
>>>>>>> ac81c694

			// get Memory details from hypervisor and update VM status
			memorySize, err := QmpGetMemorySize(QmpAddr(virtualmachine))
			if err != nil {
				log.Error(err, "Failed to get Memory details from VirtualMachine", "VirtualMachine", virtualmachine.Name)
				return err
			}
			// update status by memory sizes used in the VM
			r.updateVMStatusMemory(virtualmachine, memorySize)

			// check if need hotplug/unplug CPU or memory
			// compare guest spec and count of plugged

			specUseCPU := virtualmachine.Spec.Guest.CPUs.Use
			scaleCgroupCPU := supportsCgroup && *specUseCPU != cgroupUsage.VCPUs
			scaleQemuCPU := specUseCPU.RoundedUp() != pluggedCPU
			if scaleCgroupCPU || scaleQemuCPU {
				if !supportsCgroup {
					log.Info("VM goes into scaling mode, CPU count needs to be changed",
						"CPUs on board", pluggedCPU,
						"CPUs in spec", virtualmachine.Spec.Guest.CPUs.Use)
				} else {
					log.Info("VM goes into scaling mode, CPU count needs to be changed",
						"CPUs on runner pod cgroup", cgroupUsage.VCPUs,
						"CPUs on board", pluggedCPU,
						"CPUs in spec", virtualmachine.Spec.Guest.CPUs.Use)
				}
				virtualmachine.Status.Phase = vmv1.VmScaling
			}

			memorySizeFromSpec := resource.NewQuantity(int64(*virtualmachine.Spec.Guest.MemorySlots.Use)*virtualmachine.Spec.Guest.MemorySlotSize.Value(), resource.BinarySI)
			if !memorySize.Equal(*memorySizeFromSpec) {
				log.Info("VM goes into scale mode, need to resize Memory",
					"Memory on board", memorySize,
					"Memory in spec", memorySizeFromSpec)
				virtualmachine.Status.Phase = vmv1.VmScaling
			}

		case corev1.PodSucceeded:
			virtualmachine.Status.Phase = vmv1.VmSucceeded
			meta.SetStatusCondition(&virtualmachine.Status.Conditions,
				metav1.Condition{Type: typeAvailableVirtualMachine,
					Status:  metav1.ConditionFalse,
					Reason:  "Reconciling",
					Message: fmt.Sprintf("Pod (%s) for VirtualMachine (%s) succeeded", virtualmachine.Status.PodName, virtualmachine.Name)})
		case corev1.PodFailed:
			virtualmachine.Status.Phase = vmv1.VmFailed
			meta.SetStatusCondition(&virtualmachine.Status.Conditions,
				metav1.Condition{Type: typeDegradedVirtualMachine,
					Status:  metav1.ConditionTrue,
					Reason:  "Reconciling",
					Message: fmt.Sprintf("Pod (%s) for VirtualMachine (%s) failed", virtualmachine.Status.PodName, virtualmachine.Name)})
		case corev1.PodUnknown:
			virtualmachine.Status.Phase = vmv1.VmPending
			meta.SetStatusCondition(&virtualmachine.Status.Conditions,
				metav1.Condition{Type: typeAvailableVirtualMachine,
					Status:  metav1.ConditionUnknown,
					Reason:  "Reconciling",
					Message: fmt.Sprintf("Pod (%s) for VirtualMachine (%s) in Unknown phase", virtualmachine.Status.PodName, virtualmachine.Name)})
		default:
			// do nothing
		}

	case vmv1.VmScaling:
		// Check that runner pod is still ok
		vmRunner := &corev1.Pod{}
		err := r.Get(ctx, types.NamespacedName{Name: virtualmachine.Status.PodName, Namespace: virtualmachine.Namespace}, vmRunner)
		if err != nil && apierrors.IsNotFound(err) {
			// lost runner pod for running VirtualMachine ?
			r.Recorder.Event(virtualmachine, "Warning", "NotFound",
				fmt.Sprintf("runner pod %s not found",
					virtualmachine.Status.PodName))
			virtualmachine.Status.Phase = vmv1.VmFailed
			meta.SetStatusCondition(&virtualmachine.Status.Conditions,
				metav1.Condition{Type: typeDegradedVirtualMachine,
					Status:  metav1.ConditionTrue,
					Reason:  "Reconciling",
					Message: fmt.Sprintf("Pod (%s) for VirtualMachine (%s) not found", virtualmachine.Status.PodName, virtualmachine.Name)})
		} else if err != nil {
			log.Error(err, "Failed to get runner Pod")
			return err
		}

		// Update the metadata (including "usage" annotation) before anything else, so that it
		// will be correctly set even if the rest of the reconcile operation fails.
		if err := updatePodMetadataIfNecessary(ctx, r.Client, virtualmachine, vmRunner); err != nil {
			log.Error(err, "Failed to sync pod labels and annotations", "VirtualMachine", virtualmachine.Name)
		}

		// runner pod found, check that it's still up:
		switch vmRunner.Status.Phase {
		case corev1.PodSucceeded:
			virtualmachine.Status.Phase = vmv1.VmSucceeded
			meta.SetStatusCondition(&virtualmachine.Status.Conditions,
				metav1.Condition{Type: typeAvailableVirtualMachine,
					Status:  metav1.ConditionFalse,
					Reason:  "Reconciling",
					Message: fmt.Sprintf("Pod (%s) for VirtualMachine (%s) succeeded", virtualmachine.Status.PodName, virtualmachine.Name)})
			return nil
		case corev1.PodFailed:
			virtualmachine.Status.Phase = vmv1.VmFailed
			meta.SetStatusCondition(&virtualmachine.Status.Conditions,
				metav1.Condition{Type: typeDegradedVirtualMachine,
					Status:  metav1.ConditionTrue,
					Reason:  "Reconciling",
					Message: fmt.Sprintf("Pod (%s) for VirtualMachine (%s) failed", virtualmachine.Status.PodName, virtualmachine.Name)})
			return nil
		case corev1.PodUnknown:
			virtualmachine.Status.Phase = vmv1.VmPending
			meta.SetStatusCondition(&virtualmachine.Status.Conditions,
				metav1.Condition{Type: typeAvailableVirtualMachine,
					Status:  metav1.ConditionUnknown,
					Reason:  "Reconciling",
					Message: fmt.Sprintf("Pod (%s) for VirtualMachine (%s) in Unknown phase", virtualmachine.Status.PodName, virtualmachine.Name)})
			return nil
		default:
			// do nothing
		}

		cpuScaled := false
		ramScaled := false

		// do hotplug/unplug CPU
		// firstly get current state from QEMU
		cpuSlotsPlugged, _, err := QmpGetCpus(QmpAddr(virtualmachine))
		if err != nil {
			log.Error(err, "Failed to get CPU details from VirtualMachine", "VirtualMachine", virtualmachine.Name)
			return err
		}
		specCPU := virtualmachine.Spec.Guest.CPUs.Use
		pluggedCPU := uint32(len(cpuSlotsPlugged))

		var cgroupUsage api.VCPUCgroup
		supportsCgroup := runnerSupportsCgroup(vmRunner)
		if supportsCgroup {
			cgroupUsage, err = getRunnerCgroup(ctx, virtualmachine)
			if err != nil {
				log.Error(err, "Failed to get CPU details from runner", "VirtualMachine", virtualmachine.Name)
				return err
			}
		}

		// compare guest spec to count of plugged and runner pod cgroups
		if specCPU.RoundedUp() > pluggedCPU {
			// going to plug one CPU
			log.Info("Plug one more CPU into VM")
			if err := QmpPlugCpu(QmpAddr(virtualmachine)); err != nil {
				return err
			}
			r.Recorder.Event(virtualmachine, "Normal", "ScaleUp",
				fmt.Sprintf("One more CPU was plugged into VM %s",
					virtualmachine.Name))
		} else if specCPU.RoundedUp() < pluggedCPU {
			// going to unplug one CPU
			log.Info("Unplug one CPU from VM")
			if err := QmpUnplugCpu(QmpAddr(virtualmachine)); err != nil {
				return err
			}
			r.Recorder.Event(virtualmachine, "Normal", "ScaleDown",
				fmt.Sprintf("One CPU was unplugged from VM %s",
					virtualmachine.Name))
		} else if supportsCgroup && *specCPU != cgroupUsage.VCPUs {
			log.Info("Update runner pod cgroups")
			if err := setRunnerCgroup(ctx, virtualmachine, *specCPU); err != nil {
				return err
			}
			reason := "ScaleDown"
			if *specCPU > cgroupUsage.VCPUs {
				reason = "ScaleUp"
			}
			r.Recorder.Event(virtualmachine, "Normal", reason,
				fmt.Sprintf("Runner pod cgroups was updated on VM %s",
					virtualmachine.Name))
		} else {
			// seems already plugged correctly
			cpuScaled = true
		}

		// do hotplug/unplug Memory
		// firstly get current state from QEMU
		memoryDevices, err := QmpQueryMemoryDevices(QmpAddr(virtualmachine))
		memoryPluggedSlots := *virtualmachine.Spec.Guest.MemorySlots.Min + int32(len(memoryDevices))
		if err != nil {
			log.Error(err, "Failed to get Memory details from VirtualMachine", "VirtualMachine", virtualmachine.Name)
			return err
		}
		// compare guest spec and count of plugged
		if *virtualmachine.Spec.Guest.MemorySlots.Use > memoryPluggedSlots {
			// going to plug one Memory Slot
			log.Info("Plug one more Memory module into VM")
			if err := QmpPlugMemory(virtualmachine); err != nil {
				return err
			}
			r.Recorder.Event(virtualmachine, "Normal", "ScaleUp",
				fmt.Sprintf("One more DIMM was plugged into VM %s",
					virtualmachine.Name))
		} else if *virtualmachine.Spec.Guest.MemorySlots.Use < memoryPluggedSlots {
			// going to unplug one Memory Slot
			log.Info("Unplug one Memory module from VM")
			if err := QmpUnplugMemory(QmpAddr(virtualmachine)); err != nil {
				// special case !
				// error means VM hadn't memory devices available for unplug
				// need set .memorySlots.Use back to real value
				log.Info("All memory devices busy, unable to unplug any, will modify .spec.guest.memorySlots.use instead", "details", err)
				// firstly re-fetch VM
				if err := r.Get(ctx, types.NamespacedName{Name: virtualmachine.Name, Namespace: virtualmachine.Namespace}, virtualmachine); err != nil {
					log.Error(err, "Unable to re-fetch VirtualMachine")
					return err
				}
				memorySlotsUseInSpec := *virtualmachine.Spec.Guest.MemorySlots.Use
				virtualmachine.Spec.Guest.MemorySlots.Use = &memoryPluggedSlots
				if err := r.tryUpdateVM(ctx, virtualmachine); err != nil {
					log.Error(err,
						"Failed to update .spec.guest.memorySlots.use",
						"old value", memorySlotsUseInSpec,
						"new value", memoryPluggedSlots)
					return err
				}
				r.Recorder.Event(virtualmachine, "Warning", "ScaleDown",
					fmt.Sprintf("Unable unplug DIMM from VM %s, all memory devices are busy",
						virtualmachine.Name))
			} else {
				r.Recorder.Event(virtualmachine, "Normal", "ScaleDown",
					fmt.Sprintf("One DIMM was unplugged from VM %s",
						virtualmachine.Name))
			}
		} else {
			// seems already plugged correctly
			ramScaled = true
		}

		// set VM phase to running if everything scaled
		if cpuScaled && ramScaled {
			// update status by CPUs used in the VM
			r.updateVMStatusCPU(ctx, virtualmachine, vmRunner, pluggedCPU, supportsCgroup, cgroupUsage)

			// get Memory details from hypervisor and update VM status
			memorySize, err := QmpGetMemorySize(QmpAddr(virtualmachine))
			if err != nil {
				log.Error(err, "Failed to get Memory details from VirtualMachine", "VirtualMachine", virtualmachine.Name)
				return err
			}
			// update status by memory sizes used in the VM
			r.updateVMStatusMemory(virtualmachine, memorySize)

			virtualmachine.Status.Phase = vmv1.VmRunning
		}

	case vmv1.VmSucceeded, vmv1.VmFailed:
		switch virtualmachine.Spec.RestartPolicy {
		case vmv1.RestartPolicyAlways:
			log.Info("Restarting VM runner pod", "VM.Phase", virtualmachine.Status.Phase, "RestartPolicy", virtualmachine.Spec.RestartPolicy)
			// get runner to delete
			vmRunner := &corev1.Pod{}
			err := r.Get(ctx, types.NamespacedName{Name: virtualmachine.Status.PodName, Namespace: virtualmachine.Namespace}, vmRunner)
			if err == nil {
				// delete current runner
				if err = r.deleteRunnerPodIfEnabled(ctx, virtualmachine, vmRunner); err != nil {
					return err
				}
			} else if !apierrors.IsNotFound(err) {
				return err
			}
			// do cleanup
			virtualmachine.Cleanup()
		case vmv1.RestartPolicyOnFailure:
			log.Info("Restarting VM runner pod", "VM.Phase", virtualmachine.Status.Phase, "RestartPolicy", virtualmachine.Spec.RestartPolicy)
			// get runner to delete
			found := true
			vmRunner := &corev1.Pod{}
			err := r.Get(ctx, types.NamespacedName{Name: virtualmachine.Status.PodName, Namespace: virtualmachine.Namespace}, vmRunner)
			if apierrors.IsNotFound(err) {
				found = false
			} else if err != nil {
				return err
			}
			// delete runner only when VM failed
			if found && virtualmachine.Status.Phase == vmv1.VmFailed {
				// delete current runner
				if err = r.deleteRunnerPodIfEnabled(ctx, virtualmachine, vmRunner); err != nil {
					return err
				}
			}
			// do cleanup when VM failed OR pod not found (deleted manually?) when VM succeeded
			if virtualmachine.Status.Phase == vmv1.VmFailed || (!found && virtualmachine.Status.Phase == vmv1.VmSucceeded) {
				virtualmachine.Cleanup()
			}
		case vmv1.RestartPolicyNever:
			// TODO: implement TTL or do nothing
		default:
			// do nothing
		}

	default:
		// do nothing
	}

	return nil
}

// deleteRunnerPodIfEnabled deletes the runner pod if buildtag.NeverDeleteRunnerPods is false, and
// then emits an event and log line about what it did, whether it actually deleted the runner pod.
func (r *VirtualMachineReconciler) deleteRunnerPodIfEnabled(
	ctx context.Context,
	virtualmachine *vmv1.VirtualMachine,
	runner *corev1.Pod,
) error {
	log := log.FromContext(ctx)
	var msg, eventReason string
	if buildtag.NeverDeleteRunnerPods {
		msg = fmt.Sprintf("VM runner pod deletion was skipped due to '%s' build tag", buildtag.TagnameNeverDeleteRunnerPods)
		eventReason = "DeleteSkipped"
	} else {
		// delete current runner
		if err := r.Delete(ctx, runner); err != nil {
			return err
		}
		msg = "VM runner pod was deleted"
		eventReason = "Deleted"
	}
	log.Info(msg, "Pod.Namespace", runner.Namespace, "Pod.Name", runner.Name)
	r.Recorder.Event(virtualmachine, "Normal", eventReason, fmt.Sprintf("%s: %s", msg, runner.Name))
	return nil
}

// updates the values of the runner pod's labels and annotations so that they are exactly equal to
// the set of labels/annotations we expect - minus some that are ignored.
//
// The reason we also need to delete unrecognized labels/annotations is so that if a
// label/annotation on the VM itself is deleted, we can accurately reflect that in the pod.
func updatePodMetadataIfNecessary(ctx context.Context, c client.Client, vm *vmv1.VirtualMachine, runnerPod *corev1.Pod) error {
	log := log.FromContext(ctx)

	var patches []patch.Operation

	metaSpecs := []struct {
		metaField   string
		expected    map[string]string
		actual      map[string]string
		ignoreExtra map[string]bool // use bool here so `if ignoreExtra[key] { ... }` works
	}{
		{
			metaField:   "labels",
			expected:    labelsForVirtualMachine(vm),
			actual:      runnerPod.Labels,
			ignoreExtra: map[string]bool{},
		},
		{
			metaField: "annotations",
			expected:  annotationsForVirtualMachine(vm),
			actual:    runnerPod.Annotations,
			ignoreExtra: map[string]bool{
				"kubectl.kubernetes.io/default-container": true,
				"k8s.v1.cni.cncf.io/networks":             true,
				"k8s.v1.cni.cncf.io/network-status":       true,
				"k8s.v1.cni.cncf.io/networks-status":      true,
			},
		},
	}

	var removedMessageParts []string

	for _, spec := range metaSpecs {
		// Add/update the entries we're expecting to be there
		for k, e := range spec.expected {
			if a, ok := spec.actual[k]; !ok || e != a {
				patches = append(patches, patch.Operation{
					// From RFC 6902 (JSON patch):
					//
					// > The "add" operation performs one of the following functions, depending upon
					// > what the target location references:
					// >
					// > [ ... ]
					// >
					// > * If the target location specifies an object member that does not already
					// >   exist, a new member is added to the object.
					// > * If the target location specifies an object member that does exist, that
					// >   member's value is replaced.
					//
					// So: if the value is missing we'll add it. And if it's different, we'll replace it.
					Op:    patch.OpAdd,
					Path:  fmt.Sprintf("/metadata/%s/%s", spec.metaField, patch.PathEscape(k)),
					Value: e,
				})
			}
		}

		// Remove the entries we aren't expecting to be there
		var removed []string
		for k := range spec.actual {
			if _, expected := spec.expected[k]; !expected && !spec.ignoreExtra[k] {
				removed = append(removed, k)
				patches = append(patches, patch.Operation{
					Op:   patch.OpRemove,
					Path: fmt.Sprintf("/metadata/%s/%s", spec.metaField, patch.PathEscape(k)),
				})
			}
		}

		if len(removed) != 0 {
			// note: formatting with %q for a []string will print the array normally, but escape the
			// strings inside. For example:
			//
			//   fmt.Printf("%q\n", []string{"foo", "bar", "escaped\nstring"})
			//
			// outputs:
			//
			//   ["foo" "bar" "escaped\nstring"]
			//
			// So the "message part" might look like `labels ["foo" "test-label"]`
			removedMessageParts = append(removedMessageParts, fmt.Sprintf("%s %q", spec.metaField, removed))
		}
	}

	if len(patches) == 0 {
		return nil
	}

	patchData, err := json.Marshal(patches)
	if err != nil {
		panic(fmt.Errorf("error marshalling JSON patch: %w", err))
	}

	if len(removedMessageParts) != 0 {
		var msg string

		if len(removedMessageParts) == 1 {
			msg = fmt.Sprintf("removing runner pod %s", removedMessageParts[0])
		} else /* len = 2 */ {
			msg = fmt.Sprintf("removing runner pod %s and %s", removedMessageParts[0], removedMessageParts[1])
		}

		// We want to log something when labels/annotations are removed, because the ignoreExtra
		// values above might be incomplete, and it'd be hard to debug without an logs for the
		// change.
		log.Info(msg, "VirtualMachine", vm.Name, "Pod", runnerPod.Name)
	}

	// NOTE: We don't need to update the data in runnerPod ourselves because c.Patch will update it
	// with what we get back from the k8s API after the patch completes.
	return c.Patch(ctx, runnerPod, client.RawPatch(types.JSONPatchType, patchData))
}

func extractVirtualMachineUsageJSON(spec vmv1.VirtualMachineSpec) string {
	cpu := *spec.Guest.CPUs.Use

	memorySlots := *spec.Guest.MemorySlots.Use

	usage := vmv1.VirtualMachineUsage{
		CPU:    cpu.ToResourceQuantity(),
		Memory: resource.NewQuantity(spec.Guest.MemorySlotSize.Value()*int64(memorySlots), resource.BinarySI),
	}

	usageJSON, err := json.Marshal(usage)
	if err != nil {
		panic(fmt.Errorf("error marshalling JSON: %w", err))
	}

	return string(usageJSON)
}

// podForVirtualMachine returns a VirtualMachine Pod object
func (r *VirtualMachineReconciler) podForVirtualMachine(
	virtualmachine *vmv1.VirtualMachine) (*corev1.Pod, error) {

	pod, err := podSpec(virtualmachine)
	if err != nil {
		return nil, err
	}

	// Set the ownerRef for the Pod
	// More info: https://kubernetes.io/docs/concepts/overview/working-with-objects/owners-dependents/
	if err := ctrl.SetControllerReference(virtualmachine, pod, r.Scheme); err != nil {
		return nil, err
	}

	return pod, nil
}

// labelsForVirtualMachine returns the labels for selecting the resources
// More info: https://kubernetes.io/docs/concepts/overview/working-with-objects/common-labels/
func labelsForVirtualMachine(virtualmachine *vmv1.VirtualMachine) map[string]string {
	l := make(map[string]string, len(virtualmachine.Labels)+3)
	for k, v := range virtualmachine.Labels {
		l[k] = v
	}

	l["app.kubernetes.io/name"] = "NeonVM"
	l[vmv1.VirtualMachineNameLabel] = virtualmachine.Name
	l[vmv1.RunnerPodVersionLabel] = fmt.Sprintf("%d", api.RunnerProtoV1)
	return l
}

func annotationsForVirtualMachine(virtualmachine *vmv1.VirtualMachine) map[string]string {
	// use bool here so `if ignored[key] { ... }` works
	ignored := map[string]bool{
		"kubectl.kubernetes.io/last-applied-configuration": true,
	}

	a := make(map[string]string, len(virtualmachine.Annotations)+1)
	for k, v := range virtualmachine.Annotations {
		if !ignored[k] {
			a[k] = v
		}
	}

	a[vmv1.VirtualMachineUsageAnnotation] = extractVirtualMachineUsageJSON(virtualmachine.Spec)
	return a
}

func affinityForVirtualMachine(virtualmachine *vmv1.VirtualMachine) *corev1.Affinity {
	a := virtualmachine.Spec.Affinity
	if a == nil {
		a = &corev1.Affinity{}
	}
	if a.NodeAffinity == nil {
		a.NodeAffinity = &corev1.NodeAffinity{}
	}
	if a.NodeAffinity.RequiredDuringSchedulingIgnoredDuringExecution == nil {
		a.NodeAffinity.RequiredDuringSchedulingIgnoredDuringExecution = &corev1.NodeSelector{}
	}

	// if NodeSelectorTerms list is empty - add default values (arch==amd64 or os==linux)
	if len(a.NodeAffinity.RequiredDuringSchedulingIgnoredDuringExecution.NodeSelectorTerms) == 0 {
		a.NodeAffinity.RequiredDuringSchedulingIgnoredDuringExecution.NodeSelectorTerms = append(
			a.NodeAffinity.RequiredDuringSchedulingIgnoredDuringExecution.NodeSelectorTerms,
			corev1.NodeSelectorTerm{
				MatchExpressions: []corev1.NodeSelectorRequirement{
					{
						Key:      "kubernetes.io/arch",
						Operator: "In",
						Values:   []string{"amd64"},
					},
					{
						Key:      "kubernetes.io/os",
						Operator: "In",
						Values:   []string{"linux"},
					},
				},
			})
	}
	return a
}

func setRunnerCgroup(ctx context.Context, vm *vmv1.VirtualMachine, cpu vmv1.MilliCPU) error {
	ctx, cancel := context.WithTimeout(ctx, 5*time.Second)
	defer cancel()

	url := fmt.Sprintf("http://%s:%d/cpu_change", vm.Status.PodIP, vm.Spec.RunnerPort)

	update := api.VCPUChange{VCPUs: cpu}

	data, err := json.Marshal(update)
	if err != nil {
		return err
	}

	req, err := http.NewRequestWithContext(ctx, "POST", url, bytes.NewReader(data))
	if err != nil {
		return err
	}
	req.Header.Set("Content-Type", "application/json")

	resp, err := http.DefaultClient.Do(req)
	if err != nil {
		return err
	}

	if resp.StatusCode != 200 {
		return fmt.Errorf("unexpected status %s", resp.Status)
	}
	return nil
}

func getRunnerCgroup(ctx context.Context, vm *vmv1.VirtualMachine) (api.VCPUCgroup, error) {
	ctx, cancel := context.WithTimeout(ctx, 5*time.Second)
	defer cancel()
	result := api.VCPUCgroup{}

	url := fmt.Sprintf("http://%s:%d/cpu_current", vm.Status.PodIP, vm.Spec.RunnerPort)

	req, err := http.NewRequestWithContext(ctx, "GET", url, nil)
	if err != nil {
		return result, err
	}

	resp, err := http.DefaultClient.Do(req)
	if err != nil {
		return result, err
	}

	if resp.StatusCode != 200 {
		return result, fmt.Errorf("unexpected status %s", resp.Status)
	}

	body, err := io.ReadAll(resp.Body)
	defer resp.Body.Close()
	if err != nil {
		return result, err
	}

	err = json.Unmarshal(body, &result)
	if err != nil {
		return result, err
	}

	return result, nil
}

// imageForVirtualMachine gets the Operand image which is managed by this controller
// from the VM_RUNNER_IMAGE environment variable defined in the config/manager/manager.yaml
func imageForVmRunner() (string, error) {
	var imageEnvVar = "VM_RUNNER_IMAGE"
	image, found := os.LookupEnv(imageEnvVar)
	if !found {
		return "", fmt.Errorf("unable to find %s environment variable with the image", imageEnvVar)
	}
	return image, nil
}

func podSpec(virtualmachine *vmv1.VirtualMachine) (*corev1.Pod, error) {
	labels := labelsForVirtualMachine(virtualmachine)
	annotations := annotationsForVirtualMachine(virtualmachine)
	affinity := affinityForVirtualMachine(virtualmachine)

	// Get the Operand image
	image, err := imageForVmRunner()
	if err != nil {
		return nil, err
	}

	vmSpecJson, err := json.Marshal(virtualmachine.Spec)
	if err != nil {
		return nil, fmt.Errorf("marshal VM Spec: %s", err)
	}

	vmStatusJson, err := json.Marshal(virtualmachine.Status)
	if err != nil {
		return nil, fmt.Errorf("marshal VM Status: %s", err)
	}

	pod := &corev1.Pod{
		ObjectMeta: metav1.ObjectMeta{
			Name:        virtualmachine.Status.PodName,
			Namespace:   virtualmachine.Namespace,
			Labels:      labels,
			Annotations: annotations,
		},
		Spec: corev1.PodSpec{
			EnableServiceLinks:            virtualmachine.Spec.ServiceLinks,
			AutomountServiceAccountToken:  &[]bool{false}[0],
			RestartPolicy:                 corev1.RestartPolicyNever,
			TerminationGracePeriodSeconds: virtualmachine.Spec.TerminationGracePeriodSeconds,
			NodeSelector:                  virtualmachine.Spec.NodeSelector,
			ImagePullSecrets:              virtualmachine.Spec.ImagePullSecrets,
			Tolerations:                   virtualmachine.Spec.Tolerations,
			ServiceAccountName:            virtualmachine.Spec.ServiceAccountName,
			SchedulerName:                 virtualmachine.Spec.SchedulerName,
			Affinity:                      affinity,
			InitContainers: []corev1.Container{
				{
					Image:           virtualmachine.Spec.Guest.RootDisk.Image,
					Name:            "init-rootdisk",
					ImagePullPolicy: virtualmachine.Spec.Guest.RootDisk.ImagePullPolicy,
					Args:            []string{"cp", "/disk.qcow2", "/vm/images/rootdisk.qcow2"},
					VolumeMounts: []corev1.VolumeMount{{
						Name:      "virtualmachineimages",
						MountPath: "/vm/images",
					}},
					SecurityContext: &corev1.SecurityContext{
						// uid=36(qemu) gid=34(kvm) groups=34(kvm)
						RunAsUser:  &[]int64{36}[0],
						RunAsGroup: &[]int64{34}[0],
					},
				},
				{
					Image:   image,
					Name:    "sysctl",
					Command: []string{"sysctl", "-w", "net.ipv4.ip_forward=1"},
					SecurityContext: &corev1.SecurityContext{
						Privileged: &[]bool{true}[0],
					},
				},
			},
			Containers: []corev1.Container{{
				Image:           image,
				Name:            "neonvm-runner",
				ImagePullPolicy: corev1.PullIfNotPresent,
				// Ensure restrictive context for the container
				// More info: https://kubernetes.io/docs/concepts/security/pod-security-standards/#restricted
				SecurityContext: &corev1.SecurityContext{
					Privileged: &[]bool{false}[0],
					Capabilities: &corev1.Capabilities{
						Add: []corev1.Capability{
							"NET_ADMIN",
							"SYS_ADMIN",
							"SYS_RESOURCE",
						},
					},
				},
				Ports: []corev1.ContainerPort{{
					ContainerPort: virtualmachine.Spec.QMP,
					Name:          "qmp",
				}, {
					ContainerPort: virtualmachine.Spec.QMPManual,
					Name:          "qmp-manual",
				}},
				Command: []string{
					"runner",
					"-vmspec", base64.StdEncoding.EncodeToString(vmSpecJson),
					"-vmstatus", base64.StdEncoding.EncodeToString(vmStatusJson),
				},
				Env: []corev1.EnvVar{{
					Name: "K8S_POD_NAME",
					ValueFrom: &corev1.EnvVarSource{
						FieldRef: &corev1.ObjectFieldSelector{
							FieldPath: "metadata.name",
						},
					},
				}},
				VolumeMounts: []corev1.VolumeMount{
					{
						Name:      "virtualmachineimages",
						MountPath: "/vm/images",
					},
					{
						Name:      "sysfscgroup",
						MountPath: "/sys/fs/cgroup",
						// MountPropagationNone means that the volume in a container will
						// not receive new mounts from the host or other containers, and filesystems
						// mounted inside the container won't be propagated to the host or other
						// containers.
						// Note that this mode corresponds to "private" in Linux terminology.
						MountPropagation: &[]corev1.MountPropagationMode{corev1.MountPropagationNone}[0],
					},
				},
				Resources: virtualmachine.Spec.PodResources,
			}},
			Volumes: []corev1.Volume{
				{
					Name: "virtualmachineimages",
					VolumeSource: corev1.VolumeSource{
						EmptyDir: &corev1.EmptyDirVolumeSource{},
					},
				},
				{
					Name: "sysfscgroup",
					VolumeSource: corev1.VolumeSource{
						HostPath: &corev1.HostPathVolumeSource{
							Path: "/sys/fs/cgroup",
							Type: &[]corev1.HostPathType{corev1.HostPathDirectory}[0],
						},
					},
				},
			},
		},
	}

	// If a custom neonvm-runner image is requested, use that instead:
	if virtualmachine.Spec.RunnerImage != nil {
		pod.Spec.Containers[0].Image = *virtualmachine.Spec.RunnerImage
	}

	// If a custom kernel is used, add that image:
	if virtualmachine.Spec.Guest.KernelImage != nil {
		pod.Spec.Containers[0].Args = append(pod.Spec.Containers[0].Args, "-kernelpath=/vm/images/vmlinuz")
		pod.Spec.InitContainers = append(pod.Spec.InitContainers, corev1.Container{
			Image:           *virtualmachine.Spec.Guest.KernelImage,
			Name:            "init-kernel",
			ImagePullPolicy: virtualmachine.Spec.Guest.RootDisk.ImagePullPolicy,
			Args:            []string{"cp", "/vmlinuz", "/vm/images/vmlinuz"},
			VolumeMounts: []corev1.VolumeMount{{
				Name:      "virtualmachineimages",
				MountPath: "/vm/images",
			}},
			SecurityContext: &corev1.SecurityContext{
				// uid=36(qemu) gid=34(kvm) groups=34(kvm)
				RunAsUser:  &[]int64{36}[0],
				RunAsGroup: &[]int64{34}[0],
			},
		})
	}

	if virtualmachine.Spec.Guest.AppendKernelCmdline != nil {
		pod.Spec.Containers[0].Args = append(pod.Spec.Containers[0].Args, fmt.Sprintf("-appendKernelCmdline=%s", *virtualmachine.Spec.Guest.AppendKernelCmdline))
	}

	// Add any InitContainers that were specified by the spec
	pod.Spec.InitContainers = append(pod.Spec.InitContainers, virtualmachine.Spec.ExtraInitContainers...)

	// allow access to /dev/kvm and /dev/vhost-net devices by generic-device-plugin for kubelet
	if pod.Spec.Containers[0].Resources.Limits == nil {
		pod.Spec.Containers[0].Resources.Limits = corev1.ResourceList{}
	}
	pod.Spec.Containers[0].Resources.Limits["neonvm/vhost-net"] = resource.MustParse("1")
	// NB: EnableAcceleration guaranteed non-nil because the k8s API server sets the default for us.
	if *virtualmachine.Spec.EnableAcceleration {
		pod.Spec.Containers[0].Resources.Limits["neonvm/kvm"] = resource.MustParse("1")
	}

	for _, port := range virtualmachine.Spec.Guest.Ports {
		cPort := corev1.ContainerPort{
			ContainerPort: int32(port.Port),
		}
		if len(port.Name) != 0 {
			cPort.Name = port.Name
		}
		if len(port.Protocol) != 0 {
			cPort.Protocol = corev1.Protocol(port.Protocol)
		}
		pod.Spec.Containers[0].Ports = append(pod.Spec.Containers[0].Ports, cPort)
	}

	for _, disk := range virtualmachine.Spec.Disks {

		mnt := corev1.VolumeMount{
			Name:      disk.Name,
			MountPath: fmt.Sprintf("/vm/mounts%s", disk.MountPath),
		}
		if disk.ReadOnly != nil {
			mnt.ReadOnly = *disk.ReadOnly
		}

		switch {
		case disk.ConfigMap != nil:
			pod.Spec.Containers[0].VolumeMounts = append(pod.Spec.Containers[0].VolumeMounts, mnt)
			pod.Spec.Volumes = append(pod.Spec.Volumes, corev1.Volume{
				Name: disk.Name,
				VolumeSource: corev1.VolumeSource{
					ConfigMap: &corev1.ConfigMapVolumeSource{
						LocalObjectReference: corev1.LocalObjectReference{
							Name: disk.ConfigMap.Name,
						},
						Items: disk.ConfigMap.Items,
					},
				},
			})
		case disk.Secret != nil:
			pod.Spec.Containers[0].VolumeMounts = append(pod.Spec.Containers[0].VolumeMounts, mnt)
			pod.Spec.Volumes = append(pod.Spec.Volumes, corev1.Volume{
				Name: disk.Name,
				VolumeSource: corev1.VolumeSource{
					Secret: &corev1.SecretVolumeSource{
						SecretName: disk.Secret.SecretName,
						Items:      disk.Secret.Items,
					},
				},
			})
		case disk.EmptyDisk != nil:
			pod.Spec.Containers[0].VolumeMounts = append(pod.Spec.Containers[0].VolumeMounts, mnt)
			pod.Spec.Volumes = append(pod.Spec.Volumes, corev1.Volume{
				Name: disk.Name,
				VolumeSource: corev1.VolumeSource{
					EmptyDir: &corev1.EmptyDirVolumeSource{
						SizeLimit: &disk.EmptyDisk.Size,
					},
				},
			})
		default:
			// do nothing
		}
	}

	if pod.ObjectMeta.Annotations == nil {
		pod.ObjectMeta.Annotations = map[string]string{}
	}
	pod.ObjectMeta.Annotations["kubectl.kubernetes.io/default-container"] = "neonvm-runner"

	// use multus network to add extra network interface
	if virtualmachine.Spec.ExtraNetwork != nil && virtualmachine.Spec.ExtraNetwork.Enable {
		var nadNetwork string
		if len(virtualmachine.Spec.ExtraNetwork.MultusNetwork) > 0 { // network specified in spec
			nadNetwork = virtualmachine.Spec.ExtraNetwork.MultusNetwork
		} else { // get network from env variables
			nadName, err := nadRunnerName()
			if err != nil {
				return nil, err
			}
			nadNamespace, err := nadRunnerNamespace()
			if err != nil {
				return nil, err
			}
			nadNetwork = fmt.Sprintf("%s/%s", nadNamespace, nadName)
		}
		pod.ObjectMeta.Annotations[nadapiv1.NetworkAttachmentAnnot] = fmt.Sprintf("%s@%s", nadNetwork, virtualmachine.Spec.ExtraNetwork.Interface)
	}

	return pod, nil
}

// SetupWithManager sets up the controller with the Manager.
// Note that the Runner Pod will be also watched in order to ensure its
// desirable state on the cluster
func (r *VirtualMachineReconciler) SetupWithManager(mgr ctrl.Manager) error {
	return ctrl.NewControllerManagedBy(mgr).
		For(&vmv1.VirtualMachine{}).
		Owns(&corev1.Pod{}).
		WithOptions(controller.Options{MaxConcurrentReconciles: 8}).
		Complete(r)
}

func DeepEqual(v1, v2 interface{}) bool {
	if reflect.DeepEqual(v1, v2) {
		return true
	}
	var x1 interface{}
	bytesA, _ := json.Marshal(v1)
	_ = json.Unmarshal(bytesA, &x1)
	var x2 interface{}
	bytesB, _ := json.Marshal(v2)
	_ = json.Unmarshal(bytesB, &x2)

	return reflect.DeepEqual(x1, x2)
}

// TODO: reimplement to r.Patch()
func (r *VirtualMachineReconciler) tryUpdateVM(ctx context.Context, virtualmachine *vmv1.VirtualMachine) error {
	return r.Update(ctx, virtualmachine)
}

// return Network Attachment Definition name with IPAM settings
func nadIpamName() (string, error) {
	return getEnvVarValue("NAD_IPAM_NAME")
}

// return Network Attachment Definition namespace with IPAM settings
func nadIpamNamespace() (string, error) {
	return getEnvVarValue("NAD_IPAM_NAMESPACE")
}

// return Network Attachment Definition name for second interface in Runner
func nadRunnerName() (string, error) {
	return getEnvVarValue("NAD_RUNNER_NAME")
}

// return Network Attachment Definition namespace for second interface in Runner
func nadRunnerNamespace() (string, error) {
	return getEnvVarValue("NAD_RUNNER_NAMESPACE")
}

// return env variable value
func getEnvVarValue(envVarName string) (string, error) {
	value, found := os.LookupEnv(envVarName)
	if !found {
		return "", fmt.Errorf("unable to find %s environment variable", envVarName)
	}
	return value, nil
}<|MERGE_RESOLUTION|>--- conflicted
+++ resolved
@@ -281,7 +281,8 @@
 		if cgroupUsage.VCPUs.RoundedUp() != qmpPluggedCPUs {
 			// This is not expected but it's fine. We only report the
 			// mismatch here and will resolve it in the next reconcile
-			// iteration loops.
+			// iteration loops by comparing these values to spec CPU use
+			// and moving to the scaling phase.
 			log.Error(nil, "Mismatch in the number of VM's plugged CPUs and runner pod's cgroup vCPUs",
 				"VirtualMachine", virtualmachine.Name,
 				"Runner Pod", vmRunner.Name,
@@ -478,39 +479,8 @@
 				}
 			}
 
-<<<<<<< HEAD
 			// update status by CPUs used in the VM
 			r.updateVMStatusCPU(ctx, virtualmachine, vmRunner, pluggedCPU, supportsCgroup, cgroupUsage)
-=======
-			// Update status. We expect:
-			// - vm.Status.CPUs = cgroupUsage.VCPUs
-			// - vm.Status.CPUs.RoundUp() == pluggedCPU
-			// Otherwise, we update the status.
-			var currentCPUUsage vmv1.MilliCPU
-			if supportsCgroup {
-				if cgroupUsage.VCPUs.RoundedUp() != pluggedCPU {
-					// This is not expected but it's fine. We only report the
-					// mismatch here and will resolve it in the next reconcile
-					// iteration loops by comparing these values to spec CPU use
-					// and moving to the scaling phase.
-					log.Error(nil, "Mismatch in the number of VM's plugged CPUs and runner pod's cgroup vCPUs",
-						"VirtualMachine", virtualmachine.Name,
-						"Runner Pod", vmRunner.Name,
-						"plugged CPUs", pluggedCPU,
-						"cgroup vCPUs", cgroupUsage.VCPUs)
-				}
-				currentCPUUsage = min(cgroupUsage.VCPUs, vmv1.MilliCPU(1000*pluggedCPU))
-			} else {
-				currentCPUUsage = vmv1.MilliCPU(1000 * pluggedCPU)
-			}
-			if virtualmachine.Status.CPUs == nil || *virtualmachine.Status.CPUs != currentCPUUsage {
-				virtualmachine.Status.CPUs = &currentCPUUsage
-				r.Recorder.Event(virtualmachine, "Normal", "CpuInfo",
-					fmt.Sprintf("VirtualMachine %s uses %v cpu cores",
-						virtualmachine.Name,
-						virtualmachine.Status.CPUs))
-			}
->>>>>>> ac81c694
 
 			// get Memory details from hypervisor and update VM status
 			memorySize, err := QmpGetMemorySize(QmpAddr(virtualmachine))
