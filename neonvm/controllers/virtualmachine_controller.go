/*
Copyright 2022.

Licensed under the Apache License, Version 2.0 (the "License");
you may not use this file except in compliance with the License.
You may obtain a copy of the License at

    http://www.apache.org/licenses/LICENSE-2.0

Unless required by applicable law or agreed to in writing, software
distributed under the License is distributed on an "AS IS" BASIS,
WITHOUT WARRANTIES OR CONDITIONS OF ANY KIND, either express or implied.
See the License for the specific language governing permissions and
limitations under the License.
*/

package controllers

import (
	"bytes"
	"context"
	"crypto/ed25519"
	"crypto/rand"
	"encoding/base64"
	"encoding/json"
	"encoding/pem"
	"fmt"
	"io"
	"net/http"
	"os"
	"reflect"
	"strconv"
	"time"

	nadapiv1 "github.com/k8snetworkplumbingwg/network-attachment-definition-client/pkg/apis/k8s.cni.cncf.io/v1"
	"golang.org/x/crypto/ssh"
	ctrl "sigs.k8s.io/controller-runtime"
	"sigs.k8s.io/controller-runtime/pkg/client"
	"sigs.k8s.io/controller-runtime/pkg/controller"
	"sigs.k8s.io/controller-runtime/pkg/controller/controllerutil"
	"sigs.k8s.io/controller-runtime/pkg/log"

	corev1 "k8s.io/api/core/v1"
	apierrors "k8s.io/apimachinery/pkg/api/errors"
	"k8s.io/apimachinery/pkg/api/meta"
	"k8s.io/apimachinery/pkg/api/resource"
	metav1 "k8s.io/apimachinery/pkg/apis/meta/v1"
	"k8s.io/apimachinery/pkg/runtime"
	"k8s.io/apimachinery/pkg/types"
	"k8s.io/apimachinery/pkg/util/intstr"
	"k8s.io/apiserver/pkg/storage/names"
	"k8s.io/client-go/tools/record"

	vmv1 "github.com/neondatabase/autoscaling/neonvm/apis/neonvm/v1"
	"github.com/neondatabase/autoscaling/neonvm/controllers/buildtag"
	"github.com/neondatabase/autoscaling/neonvm/pkg/ipam"
	"github.com/neondatabase/autoscaling/pkg/api"
	"github.com/neondatabase/autoscaling/pkg/util/patch"
)

const (
	virtualmachineFinalizer = "vm.neon.tech/finalizer"
)

// Definitions to manage status conditions
const (
	// typeAvailableVirtualMachine represents the status of the Deployment reconciliation
	typeAvailableVirtualMachine = "Available"
	// typeDegradedVirtualMachine represents the status used when the custom resource is deleted and the finalizer operations are must to occur.
	typeDegradedVirtualMachine = "Degraded"
)

// VirtualMachineReconciler reconciles a VirtualMachine object
type VirtualMachineReconciler struct {
	client.Client
	Scheme   *runtime.Scheme
	Recorder record.EventRecorder
	Config   *ReconcilerConfig

	Metrics ReconcilerMetrics `exhaustruct:"optional"`
}

// The following markers are used to generate the rules permissions (RBAC) on config/rbac using controller-gen
// when the command <make manifests> is executed.
// To know more about markers see: https://book.kubebuilder.io/reference/markers.html

//+kubebuilder:rbac:groups=vm.neon.tech,resources=virtualmachines,verbs=get;list;watch;create;update;patch;delete
//+kubebuilder:rbac:groups=vm.neon.tech,resources=virtualmachines/status,verbs=get;update;patch
//+kubebuilder:rbac:groups=vm.neon.tech,resources=virtualmachines/finalizers,verbs=update
//+kubebuilder:rbac:groups=core,resources=events,verbs=create;patch
//+kubebuilder:rbac:groups=core,resources=nodes,verbs=list
//+kubebuilder:rbac:groups=core,resources=pods,verbs=get;list;watch;create;update;patch;delete
//+kubebuilder:rbac:groups=core,resources=secrets,verbs=get;list;watch;create;update;patch;delete
//+kubebuilder:rbac:groups=core,resources=pods/status,verbs=get;list;watch
//+kubebuilder:rbac:groups=vm.neon.tech,resources=ippools,verbs=get;list;watch;create;update;patch;delete
//+kubebuilder:rbac:groups=vm.neon.tech,resources=ippools/finalizers,verbs=update
//+kubebuilder:rbac:groups=k8s.cni.cncf.io,resources=network-attachment-definitions,verbs=get;list;watch

// Reconcile is part of the main kubernetes reconciliation loop which aims to
// move the current state of the cluster closer to the desired state.

// It is essential for the controller's reconciliation loop to be idempotent. By following the Operator
// pattern you will create Controllers which provide a reconcile function
// responsible for synchronizing resources until the desired state is reached on the cluster.
// Breaking this recommendation goes against the design principles of controller-runtime.
// and may lead to unforeseen consequences such as resources becoming stuck and requiring manual intervention.
// For further info:
// - About Operator Pattern: https://kubernetes.io/docs/concepts/extend-kubernetes/operator/
// - About Controllers: https://kubernetes.io/docs/concepts/architecture/controller/
// - https://pkg.go.dev/sigs.k8s.io/controller-runtime@v0.13.0/pkg/reconcile
func (r *VirtualMachineReconciler) Reconcile(ctx context.Context, req ctrl.Request) (ctrl.Result, error) {
	log := log.FromContext(ctx)

	var virtualmachine vmv1.VirtualMachine
	if err := r.Get(ctx, req.NamespacedName, &virtualmachine); err != nil {
		// Error reading the object - requeue the request.
		if notfound := client.IgnoreNotFound(err); notfound == nil {
			log.Info("virtualmachine resource not found. Ignoring since object must be deleted")
			return ctrl.Result{}, nil
		}
		log.Error(err, "Unable to fetch VirtualMachine")
		return ctrl.Result{}, client.IgnoreNotFound(err)
	}

	// examine DeletionTimestamp to determine if object is under deletion
	if virtualmachine.ObjectMeta.DeletionTimestamp.IsZero() {
		// The object is not being deleted, so if it does not have our finalizer,
		// then lets add the finalizer and update the object. This is equivalent
		// registering our finalizer.
		if !controllerutil.ContainsFinalizer(&virtualmachine, virtualmachineFinalizer) {
			log.Info("Adding Finalizer for VirtualMachine")
			if ok := controllerutil.AddFinalizer(&virtualmachine, virtualmachineFinalizer); !ok {
				log.Info("Failed to add finalizer from VirtualMachine")
				return ctrl.Result{Requeue: true}, nil
			}
			if err := r.tryUpdateVM(ctx, &virtualmachine); err != nil {
				log.Error(err, "Failed to update status about adding finalizer to VirtualMachine")
				return ctrl.Result{}, err
			}
			return ctrl.Result{Requeue: true}, nil
		}
	} else {
		// The object is being deleted
		if controllerutil.ContainsFinalizer(&virtualmachine, virtualmachineFinalizer) {
			// our finalizer is present, so lets handle any external dependency
			log.Info("Performing Finalizer Operations for VirtualMachine before delete it")
			r.doFinalizerOperationsForVirtualMachine(ctx, &virtualmachine)

			// remove our finalizer from the list and update it.
			log.Info("Removing Finalizer for VirtualMachine after successfully perform the operations")
			if ok := controllerutil.RemoveFinalizer(&virtualmachine, virtualmachineFinalizer); !ok {
				log.Info("Failed to remove finalizer from VirtualMachine")
				return ctrl.Result{Requeue: true}, nil
			}
			if err := r.tryUpdateVM(ctx, &virtualmachine); err != nil {
				log.Error(err, "Failed to update status about removing finalizer from VirtualMachine")
				return ctrl.Result{}, err
			}
		}
		// Stop reconciliation as the item is being deleted
		return ctrl.Result{}, nil
	}

	statusBefore := virtualmachine.Status.DeepCopy()
	if err := r.doReconcile(ctx, &virtualmachine); err != nil {
		r.Recorder.Eventf(&virtualmachine, corev1.EventTypeWarning, "Failed",
			"Failed to reconcile (%s): %s", virtualmachine.Name, err)
		return ctrl.Result{}, err
	}

	// update status after reconcile loop (try 10 times)
	statusNow := statusBefore.DeepCopy()
	statusNew := virtualmachine.Status.DeepCopy()
	try := 1
	for try < 10 {
		if !DeepEqual(statusNow, statusNew) {
			// update VirtualMachine status
			// log.Info("DEBUG", "StatusNow", statusNow, "StatusNew", statusNew, "attempt", try)
			if err := r.Status().Update(ctx, &virtualmachine); err != nil {
				if apierrors.IsConflict(err) {
					try++
					time.Sleep(time.Second)
					// re-get statusNow from current state
					statusNow = virtualmachine.Status.DeepCopy()
					continue
				}
				log.Error(err, "Failed to update VirtualMachine status after reconcile loop",
					"virtualmachine", virtualmachine.Name)
				return ctrl.Result{}, err
			}
		}
		// status updated (before and now are equal)
		break
	}
	if try >= 10 {
		return ctrl.Result{}, fmt.Errorf("unable update .status for virtualmachine %s in %d attempts", virtualmachine.Name, try)
	}

	return ctrl.Result{RequeueAfter: time.Second}, nil
}

// doFinalizerOperationsForVirtualMachine will perform the required operations before delete the CR.
func (r *VirtualMachineReconciler) doFinalizerOperationsForVirtualMachine(ctx context.Context, virtualmachine *vmv1.VirtualMachine) {
	// TODO(user): Add the cleanup steps that the operator
	// needs to do before the CR can be deleted. Examples
	// of finalizers include performing backups and deleting
	// resources that are not owned by this CR, like a PVC.

	// Note: It is not recommended to use finalizers with the purpose of delete resources which are
	// created and managed in the reconciliation. These ones, such as the Deployment created on this reconcile,
	// are defined as depended of the custom resource. See that we use the method ctrl.SetControllerReference.
	// to set the ownerRef which means that the Deployment will be deleted by the Kubernetes API.
	// More info: https://kubernetes.io/docs/tasks/administer-cluster/use-cascading-deletion/

	log := log.FromContext(ctx)

	// The following implementation will raise an event
	r.Recorder.Event(virtualmachine, "Warning", "Deleting",
		fmt.Sprintf("Custom Resource %s is being deleted from the namespace %s",
			virtualmachine.Name,
			virtualmachine.Namespace))

	// Release overlay IP address
	if virtualmachine.Spec.ExtraNetwork != nil {
		// Create IPAM object
		nadName, err := nadIpamName()
		if err != nil {
			// ignore error
			log.Error(err, "ignored error")
			return
		}
		nadNamespace, err := nadIpamNamespace()
		if err != nil {
			// ignore error
			log.Error(err, "ignored error")
			return
		}
		ipam, err := ipam.New(ctx, nadName, nadNamespace)
		if err != nil {
			// ignore error
			log.Error(err, "ignored error")
			return
		}
		defer ipam.Close()
		ip, err := ipam.ReleaseIP(ctx, virtualmachine.Name, virtualmachine.Namespace)
		if err != nil {
			// ignore error
			log.Error(err, "fail to release IP, error ignored")
			return
		}
		message := fmt.Sprintf("Released IP %s", ip.String())
		log.Info(message)
		r.Recorder.Event(virtualmachine, "Normal", "OverlayNet", message)
	}
}

func runnerSupportsCgroup(pod *corev1.Pod) bool {
	val, ok := pod.Labels[vmv1.RunnerPodVersionLabel]
	if !ok {
		return false
	}

	uintVal, err := strconv.ParseUint(val, 10, 32)
	if err != nil {
		return false
	}

	return api.RunnerProtoVersion(uintVal).SupportsCgroupFractionalCPU()
}

func (r *VirtualMachineReconciler) updateVMStatusCPU(
	ctx context.Context,
	virtualmachine *vmv1.VirtualMachine,
	vmRunner *corev1.Pod,
	qmpPluggedCPUs uint32,
	cgroupUsage *api.VCPUCgroup,
) {
	log := log.FromContext(ctx)

	// We expect:
	// - vm.Status.CPUs = cgroupUsage.VCPUs
	// - vm.Status.CPUs.RoundUp() == qmpPluggedCPUs
	// Otherwise, we update the status.
	var currentCPUUsage vmv1.MilliCPU
	if cgroupUsage != nil {
		if cgroupUsage.VCPUs.RoundedUp() != qmpPluggedCPUs {
			// This is not expected but it's fine. We only report the
			// mismatch here and will resolve it in the next reconcile
			// iteration loops by comparing these values to spec CPU use
			// and moving to the scaling phase.
			log.Error(nil, "Mismatch in the number of VM's plugged CPUs and runner pod's cgroup vCPUs",
				"VirtualMachine", virtualmachine.Name,
				"Runner Pod", vmRunner.Name,
				"plugged CPUs", qmpPluggedCPUs,
				"cgroup vCPUs", cgroupUsage.VCPUs)
		}
		currentCPUUsage = min(cgroupUsage.VCPUs, vmv1.MilliCPU(1000*qmpPluggedCPUs))
	} else {
		currentCPUUsage = vmv1.MilliCPU(1000 * qmpPluggedCPUs)
	}
	if virtualmachine.Status.CPUs == nil || *virtualmachine.Status.CPUs != currentCPUUsage {
		virtualmachine.Status.CPUs = &currentCPUUsage
		r.Recorder.Event(virtualmachine, "Normal", "CpuInfo",
			fmt.Sprintf("VirtualMachine %s uses %v cpu cores",
				virtualmachine.Name,
				virtualmachine.Status.CPUs))
	}
}

func (r *VirtualMachineReconciler) updateVMStatusMemory(
	virtualmachine *vmv1.VirtualMachine,
	qmpMemorySize *resource.Quantity,
) {
	if virtualmachine.Status.MemorySize == nil || !qmpMemorySize.Equal(*virtualmachine.Status.MemorySize) {
		virtualmachine.Status.MemorySize = qmpMemorySize
		r.Recorder.Event(virtualmachine, "Normal", "MemoryInfo",
			fmt.Sprintf("VirtualMachine %s uses %v memory",
				virtualmachine.Name,
				virtualmachine.Status.MemorySize))
	}
}

func (r *VirtualMachineReconciler) doReconcile(ctx context.Context, virtualmachine *vmv1.VirtualMachine) error {
	log := log.FromContext(ctx)

	// Let's check and just set the condition status as Unknown when no status are available
	if virtualmachine.Status.Conditions == nil || len(virtualmachine.Status.Conditions) == 0 {
		// set Unknown condition status for AvailableVirtualMachine
		meta.SetStatusCondition(&virtualmachine.Status.Conditions, metav1.Condition{Type: typeAvailableVirtualMachine, Status: metav1.ConditionUnknown, Reason: "Reconciling", Message: "Starting reconciliation"})
	}

	// NB: .Spec.EnableSSH guaranteed non-nil because the k8s API server sets the default for us.
	enableSSH := *virtualmachine.Spec.EnableSSH

	// Generate ssh secret name
	if enableSSH && len(virtualmachine.Status.SSHSecretName) == 0 {
		virtualmachine.Status.SSHSecretName = fmt.Sprintf("ssh-neonvm-%s", virtualmachine.Name)
	}

	// Generate runner pod name
	if len(virtualmachine.Status.PodName) == 0 {
		virtualmachine.Status.PodName = names.SimpleNameGenerator.GenerateName(fmt.Sprintf("%s-", virtualmachine.Name))
	}

	switch virtualmachine.Status.Phase {

	case "":
		// Acquire overlay IP address
		if virtualmachine.Spec.ExtraNetwork != nil &&
			virtualmachine.Spec.ExtraNetwork.Enable &&
			len(virtualmachine.Status.ExtraNetIP) == 0 {
			// Create IPAM object
			nadName, err := nadIpamName()
			if err != nil {
				return err
			}
			nadNamespace, err := nadIpamNamespace()
			if err != nil {
				return err
			}
			ipam, err := ipam.New(ctx, nadName, nadNamespace)
			if err != nil {
				log.Error(err, "failed to create IPAM")
				return err
			}
			defer ipam.Close()
			ip, err := ipam.AcquireIP(ctx, virtualmachine.Name, virtualmachine.Namespace)
			if err != nil {
				log.Error(err, "fail to acquire IP")
				return err
			}
			message := fmt.Sprintf("Acquired IP %s for overlay network interface", ip.String())
			log.Info(message)
			virtualmachine.Status.ExtraNetIP = ip.IP.String()
			virtualmachine.Status.ExtraNetMask = fmt.Sprintf("%d.%d.%d.%d", ip.Mask[0], ip.Mask[1], ip.Mask[2], ip.Mask[3])
			r.Recorder.Event(virtualmachine, "Normal", "OverlayNet", message)
		}
		// VirtualMachine just created, change Phase to "Pending"
		virtualmachine.Status.Phase = vmv1.VmPending
		virtualmachine.Status.RestartCount = &[]int32{0}[0] // set value to pointer to 0
	case vmv1.VmPending:
		// Check if the runner pod already exists, if not create a new one
		vmRunner := &corev1.Pod{}
		err := r.Get(ctx, types.NamespacedName{Name: virtualmachine.Status.PodName, Namespace: virtualmachine.Namespace}, vmRunner)
		if err != nil && apierrors.IsNotFound(err) {
			var sshSecret *corev1.Secret
			if enableSSH {
				// Check if the ssh secret already exists, if not create a new one
				sshSecret = &corev1.Secret{}
				err := r.Get(ctx, types.NamespacedName{
					Name:      virtualmachine.Status.SSHSecretName,
					Namespace: virtualmachine.Namespace,
				}, sshSecret)
				if err != nil && apierrors.IsNotFound(err) {
					// Define a new ssh secret
					sshSecret, err = r.sshSecretForVirtualMachine(virtualmachine)
					if err != nil {
						log.Error(err, "Failed to define new SSH Secret for VirtualMachine")
						return err
					}

					log.Info("Creating a new SSH Secret", "Secret.Namespace", sshSecret.Namespace, "Secret.Name", sshSecret.Name)
					if err = r.Create(ctx, sshSecret); err != nil {
						log.Error(err, "Failed to create new SSH secret", "Secret.Namespace", sshSecret.Namespace, "Secret.Name", sshSecret.Name)
						return err
					}
					log.Info("SSH Secret was created", "Secret.Namespace", sshSecret.Namespace, "Secret.Name", sshSecret.Name)
				} else if err != nil {
					log.Error(err, "Failed to get SSH Secret")
					return err
				}
			}

			// Define a new pod
			pod, err := r.podForVirtualMachine(virtualmachine, sshSecret)
			if err != nil {
				log.Error(err, "Failed to define new Pod resource for VirtualMachine")
				return err
			}

			log.Info("Creating a new Pod", "Pod.Namespace", pod.Namespace, "Pod.Name", pod.Name)
			if err = r.Create(ctx, pod); err != nil {
				log.Error(err, "Failed to create new Pod", "Pod.Namespace", pod.Namespace, "Pod.Name", pod.Name)
				return err
			}
			log.Info("Runner Pod was created", "Pod.Namespace", pod.Namespace, "Pod.Name", pod.Name)

			msg := fmt.Sprintf("VirtualMachine %s created, Pod %s", virtualmachine.Name, pod.Name)
			if sshSecret != nil {
				msg = fmt.Sprintf("%s, SSH Secret %s", msg, sshSecret.Name)
			}
			r.Recorder.Event(virtualmachine, "Normal", "Created", msg)
			if !virtualmachine.HasRestarted() {
				d := pod.CreationTimestamp.Time.Sub(virtualmachine.CreationTimestamp.Time)
				r.Metrics.vmCreationToRunnerCreationTime.Observe(d.Seconds())
			}
		} else if err != nil {
			log.Error(err, "Failed to get vm-runner Pod")
			return err
		}
		// runner pod found, check phase
<<<<<<< HEAD
		switch runnerContainerStatus(vmRunner) {
=======
		switch runnerStatus(vmRunner) {
>>>>>>> d30687bb
		case runnerRunning:
			virtualmachine.Status.PodIP = vmRunner.Status.PodIP
			virtualmachine.Status.Phase = vmv1.VmRunning
			meta.SetStatusCondition(&virtualmachine.Status.Conditions,
				metav1.Condition{Type: typeAvailableVirtualMachine,
					Status:  metav1.ConditionTrue,
					Reason:  "Reconciling",
					Message: fmt.Sprintf("Pod (%s) for VirtualMachine (%s) created successfully", virtualmachine.Status.PodName, virtualmachine.Name)})
<<<<<<< HEAD
			{
				now := time.Now()
				d := now.Sub(vmRunner.CreationTimestamp.Time)
				r.Metrics.runnerCreationToVMRunningTime.Observe(d.Seconds())
				if !virtualmachine.HasRestarted() {
					d := now.Sub(virtualmachine.CreationTimestamp.Time)
					r.Metrics.vmCreationToVMRunningTime.Observe(d.Seconds())
				}
			}
=======
>>>>>>> d30687bb
		case runnerSucceeded:
			virtualmachine.Status.Phase = vmv1.VmSucceeded
			meta.SetStatusCondition(&virtualmachine.Status.Conditions,
				metav1.Condition{Type: typeAvailableVirtualMachine,
					Status:  metav1.ConditionFalse,
					Reason:  "Reconciling",
					Message: fmt.Sprintf("Pod (%s) for VirtualMachine (%s) succeeded", virtualmachine.Status.PodName, virtualmachine.Name)})
		case runnerFailed:
			virtualmachine.Status.Phase = vmv1.VmFailed
			meta.SetStatusCondition(&virtualmachine.Status.Conditions,
				metav1.Condition{Type: typeDegradedVirtualMachine,
					Status:  metav1.ConditionTrue,
					Reason:  "Reconciling",
					Message: fmt.Sprintf("Pod (%s) for VirtualMachine (%s) failed", virtualmachine.Status.PodName, virtualmachine.Name)})
		case runnerUnknown:
			virtualmachine.Status.Phase = vmv1.VmPending
			meta.SetStatusCondition(&virtualmachine.Status.Conditions,
				metav1.Condition{Type: typeAvailableVirtualMachine,
					Status:  metav1.ConditionUnknown,
					Reason:  "Reconciling",
					Message: fmt.Sprintf("Pod (%s) for VirtualMachine (%s) in Unknown phase", virtualmachine.Status.PodName, virtualmachine.Name)})
		default:
			// do nothing
		}
	case vmv1.VmRunning:
		// Check if the runner pod exists
		vmRunner := &corev1.Pod{}
		err := r.Get(ctx, types.NamespacedName{Name: virtualmachine.Status.PodName, Namespace: virtualmachine.Namespace}, vmRunner)
		if err != nil && apierrors.IsNotFound(err) {
			// lost runner pod for running VirtualMachine ?
			r.Recorder.Event(virtualmachine, "Warning", "NotFound",
				fmt.Sprintf("runner pod %s not found",
					virtualmachine.Status.PodName))
			virtualmachine.Status.Phase = vmv1.VmFailed
			meta.SetStatusCondition(&virtualmachine.Status.Conditions,
				metav1.Condition{Type: typeDegradedVirtualMachine,
					Status:  metav1.ConditionTrue,
					Reason:  "Reconciling",
					Message: fmt.Sprintf("Pod (%s) for VirtualMachine (%s) not found", virtualmachine.Status.PodName, virtualmachine.Name)})
		} else if err != nil {
			log.Error(err, "Failed to get runner Pod")
			return err
		}

		// Update the metadata (including "usage" annotation) before anything else, so that it
		// will be correctly set even if the rest of the reconcile operation fails.
		if err := updatePodMetadataIfNecessary(ctx, r.Client, virtualmachine, vmRunner); err != nil {
			log.Error(err, "Failed to sync pod labels and annotations", "VirtualMachine", virtualmachine.Name)
		}

		// runner pod found, check/update phase now
<<<<<<< HEAD
		switch runnerContainerStatus(vmRunner) {
=======
		switch runnerStatus(vmRunner) {
>>>>>>> d30687bb
		case runnerRunning:
			// update status by IP of runner pod
			virtualmachine.Status.PodIP = vmRunner.Status.PodIP
			// update phase
			virtualmachine.Status.Phase = vmv1.VmRunning
			// update Node name where runner working
			virtualmachine.Status.Node = vmRunner.Spec.NodeName

			// get CPU details from QEMU
			cpuSlotsPlugged, _, err := QmpGetCpus(QmpAddr(virtualmachine))
			if err != nil {
				log.Error(err, "Failed to get CPU details from VirtualMachine", "VirtualMachine", virtualmachine.Name)
				return err
			}
			pluggedCPU := uint32(len(cpuSlotsPlugged))

			// get cgroups CPU details from runner pod
			var cgroupUsage *api.VCPUCgroup
			supportsCgroup := runnerSupportsCgroup(vmRunner)
			if supportsCgroup {
				cgroupUsage, err = getRunnerCgroup(ctx, virtualmachine)
				if err != nil {
					log.Error(err, "Failed to get CPU details from runner", "VirtualMachine", virtualmachine.Name)
					return err
				}
			}

			// update status by CPUs used in the VM
			r.updateVMStatusCPU(ctx, virtualmachine, vmRunner, pluggedCPU, cgroupUsage)

			// get Memory details from hypervisor and update VM status
			memorySize, err := QmpGetMemorySize(QmpAddr(virtualmachine))
			if err != nil {
				log.Error(err, "Failed to get Memory details from VirtualMachine", "VirtualMachine", virtualmachine.Name)
				return err
			}
			// update status by memory sizes used in the VM
			r.updateVMStatusMemory(virtualmachine, memorySize)

			// check if need hotplug/unplug CPU or memory
			// compare guest spec and count of plugged

			specUseCPU := virtualmachine.Spec.Guest.CPUs.Use
			scaleCgroupCPU := supportsCgroup && *specUseCPU != cgroupUsage.VCPUs
			scaleQemuCPU := specUseCPU.RoundedUp() != pluggedCPU
			if scaleCgroupCPU || scaleQemuCPU {
				if !supportsCgroup {
					log.Info("VM goes into scaling mode, CPU count needs to be changed",
						"CPUs on board", pluggedCPU,
						"CPUs in spec", virtualmachine.Spec.Guest.CPUs.Use)
				} else {
					log.Info("VM goes into scaling mode, CPU count needs to be changed",
						"CPUs on runner pod cgroup", cgroupUsage.VCPUs,
						"CPUs on board", pluggedCPU,
						"CPUs in spec", virtualmachine.Spec.Guest.CPUs.Use)
				}
				virtualmachine.Status.Phase = vmv1.VmScaling
			}

			memorySizeFromSpec := resource.NewQuantity(int64(*virtualmachine.Spec.Guest.MemorySlots.Use)*virtualmachine.Spec.Guest.MemorySlotSize.Value(), resource.BinarySI)
			if !memorySize.Equal(*memorySizeFromSpec) {
				log.Info("VM goes into scale mode, need to resize Memory",
					"Memory on board", memorySize,
					"Memory in spec", memorySizeFromSpec)
				virtualmachine.Status.Phase = vmv1.VmScaling
			}

		case runnerSucceeded:
			virtualmachine.Status.Phase = vmv1.VmSucceeded
			meta.SetStatusCondition(&virtualmachine.Status.Conditions,
				metav1.Condition{Type: typeAvailableVirtualMachine,
					Status:  metav1.ConditionFalse,
					Reason:  "Reconciling",
					Message: fmt.Sprintf("Pod (%s) for VirtualMachine (%s) succeeded", virtualmachine.Status.PodName, virtualmachine.Name)})
		case runnerFailed:
			virtualmachine.Status.Phase = vmv1.VmFailed
			meta.SetStatusCondition(&virtualmachine.Status.Conditions,
				metav1.Condition{Type: typeDegradedVirtualMachine,
					Status:  metav1.ConditionTrue,
					Reason:  "Reconciling",
					Message: fmt.Sprintf("Pod (%s) for VirtualMachine (%s) failed", virtualmachine.Status.PodName, virtualmachine.Name)})
		case runnerUnknown:
			virtualmachine.Status.Phase = vmv1.VmPending
			meta.SetStatusCondition(&virtualmachine.Status.Conditions,
				metav1.Condition{Type: typeAvailableVirtualMachine,
					Status:  metav1.ConditionUnknown,
					Reason:  "Reconciling",
					Message: fmt.Sprintf("Pod (%s) for VirtualMachine (%s) in Unknown phase", virtualmachine.Status.PodName, virtualmachine.Name)})
		default:
			// do nothing
		}

	case vmv1.VmScaling:
		// Check that runner pod is still ok
		vmRunner := &corev1.Pod{}
		err := r.Get(ctx, types.NamespacedName{Name: virtualmachine.Status.PodName, Namespace: virtualmachine.Namespace}, vmRunner)
		if err != nil && apierrors.IsNotFound(err) {
			// lost runner pod for running VirtualMachine ?
			r.Recorder.Event(virtualmachine, "Warning", "NotFound",
				fmt.Sprintf("runner pod %s not found",
					virtualmachine.Status.PodName))
			virtualmachine.Status.Phase = vmv1.VmFailed
			meta.SetStatusCondition(&virtualmachine.Status.Conditions,
				metav1.Condition{Type: typeDegradedVirtualMachine,
					Status:  metav1.ConditionTrue,
					Reason:  "Reconciling",
					Message: fmt.Sprintf("Pod (%s) for VirtualMachine (%s) not found", virtualmachine.Status.PodName, virtualmachine.Name)})
		} else if err != nil {
			log.Error(err, "Failed to get runner Pod")
			return err
		}

		// Update the metadata (including "usage" annotation) before anything else, so that it
		// will be correctly set even if the rest of the reconcile operation fails.
		if err := updatePodMetadataIfNecessary(ctx, r.Client, virtualmachine, vmRunner); err != nil {
			log.Error(err, "Failed to sync pod labels and annotations", "VirtualMachine", virtualmachine.Name)
		}

		// runner pod found, check that it's still up:
<<<<<<< HEAD
		switch runnerContainerStatus(vmRunner) {
=======
		switch runnerStatus(vmRunner) {
>>>>>>> d30687bb
		case runnerSucceeded:
			virtualmachine.Status.Phase = vmv1.VmSucceeded
			meta.SetStatusCondition(&virtualmachine.Status.Conditions,
				metav1.Condition{Type: typeAvailableVirtualMachine,
					Status:  metav1.ConditionFalse,
					Reason:  "Reconciling",
					Message: fmt.Sprintf("Pod (%s) for VirtualMachine (%s) succeeded", virtualmachine.Status.PodName, virtualmachine.Name)})
			return nil
		case runnerFailed:
			virtualmachine.Status.Phase = vmv1.VmFailed
			meta.SetStatusCondition(&virtualmachine.Status.Conditions,
				metav1.Condition{Type: typeDegradedVirtualMachine,
					Status:  metav1.ConditionTrue,
					Reason:  "Reconciling",
					Message: fmt.Sprintf("Pod (%s) for VirtualMachine (%s) failed", virtualmachine.Status.PodName, virtualmachine.Name)})
			return nil
		case runnerUnknown:
			virtualmachine.Status.Phase = vmv1.VmPending
			meta.SetStatusCondition(&virtualmachine.Status.Conditions,
				metav1.Condition{Type: typeAvailableVirtualMachine,
					Status:  metav1.ConditionUnknown,
					Reason:  "Reconciling",
					Message: fmt.Sprintf("Pod (%s) for VirtualMachine (%s) in Unknown phase", virtualmachine.Status.PodName, virtualmachine.Name)})
			return nil
		default:
			// do nothing
		}

		cpuScaled := false
		ramScaled := false

		// do hotplug/unplug CPU
		// firstly get current state from QEMU
		cpuSlotsPlugged, _, err := QmpGetCpus(QmpAddr(virtualmachine))
		if err != nil {
			log.Error(err, "Failed to get CPU details from VirtualMachine", "VirtualMachine", virtualmachine.Name)
			return err
		}
		specCPU := virtualmachine.Spec.Guest.CPUs.Use
		pluggedCPU := uint32(len(cpuSlotsPlugged))

		var cgroupUsage *api.VCPUCgroup
		supportsCgroup := runnerSupportsCgroup(vmRunner)
		if supportsCgroup {
			cgroupUsage, err = getRunnerCgroup(ctx, virtualmachine)
			if err != nil {
				log.Error(err, "Failed to get CPU details from runner", "VirtualMachine", virtualmachine.Name)
				return err
			}
		}

		// compare guest spec to count of plugged and runner pod cgroups
		if specCPU.RoundedUp() > pluggedCPU {
			// going to plug one CPU
			log.Info("Plug one more CPU into VM")
			if err := QmpPlugCpu(QmpAddr(virtualmachine)); err != nil {
				return err
			}
			r.Recorder.Event(virtualmachine, "Normal", "ScaleUp",
				fmt.Sprintf("One more CPU was plugged into VM %s",
					virtualmachine.Name))
		} else if specCPU.RoundedUp() < pluggedCPU {
			// going to unplug one CPU
			log.Info("Unplug one CPU from VM")
			if err := QmpUnplugCpu(QmpAddr(virtualmachine)); err != nil {
				return err
			}
			r.Recorder.Event(virtualmachine, "Normal", "ScaleDown",
				fmt.Sprintf("One CPU was unplugged from VM %s",
					virtualmachine.Name))
		} else if supportsCgroup && *specCPU != cgroupUsage.VCPUs {
			log.Info("Update runner pod cgroups", "runner", cgroupUsage.VCPUs, "spec", *specCPU)
			if err := setRunnerCgroup(ctx, virtualmachine, *specCPU); err != nil {
				return err
			}
			reason := "ScaleDown"
			if *specCPU > cgroupUsage.VCPUs {
				reason = "ScaleUp"
			}
			r.Recorder.Event(virtualmachine, "Normal", reason,
				fmt.Sprintf("Runner pod cgroups was updated on VM %s",
					virtualmachine.Name))
		} else {
			// seems already plugged correctly
			cpuScaled = true
		}

		// do hotplug/unplug Memory
		memSlotsMin := *virtualmachine.Spec.Guest.MemorySlots.Min
		targetSlotCount := int(*virtualmachine.Spec.Guest.MemorySlots.Use - memSlotsMin)

		realSlots, err := QmpSetMemorySlots(ctx, virtualmachine, targetSlotCount, r.Recorder)
		if realSlots < 0 {
			return err
		}

		if realSlots != int(targetSlotCount) {
			log.Info("Couldn't achieve desired memory slot count, will modify .spec.guest.memorySlots.use instead", "details", err)
			// firstly re-fetch VM
			if err := r.Get(ctx, types.NamespacedName{Name: virtualmachine.Name, Namespace: virtualmachine.Namespace}, virtualmachine); err != nil {
				log.Error(err, "Unable to re-fetch VirtualMachine")
				return err
			}
			memorySlotsUseInSpec := *virtualmachine.Spec.Guest.MemorySlots.Use
			memoryPluggedSlots := memSlotsMin + int32(realSlots)
			*virtualmachine.Spec.Guest.MemorySlots.Use = memoryPluggedSlots
			if err := r.tryUpdateVM(ctx, virtualmachine); err != nil {
				log.Error(err, "Failed to update .spec.guest.memorySlots.use",
					"old value", memorySlotsUseInSpec,
					"new value", memoryPluggedSlots)
				return err
			}
		} else {
			ramScaled = true
		}

		// set VM phase to running if everything scaled
		if cpuScaled && ramScaled {
			// update status by CPUs used in the VM
			r.updateVMStatusCPU(ctx, virtualmachine, vmRunner, pluggedCPU, cgroupUsage)

			// get Memory details from hypervisor and update VM status
			memorySize, err := QmpGetMemorySize(QmpAddr(virtualmachine))
			if err != nil {
				log.Error(err, "Failed to get Memory details from VirtualMachine", "VirtualMachine", virtualmachine.Name)
				return err
			}
			// update status by memory sizes used in the VM
			r.updateVMStatusMemory(virtualmachine, memorySize)

			virtualmachine.Status.Phase = vmv1.VmRunning
		}

	case vmv1.VmSucceeded, vmv1.VmFailed:
		// Always delete runner pod. Otherwise, we could end up with one container succeeded/failed
		// but the other one still running (meaning that the pod still ends up Running).
		vmRunner := &corev1.Pod{}
		err := r.Get(ctx, types.NamespacedName{Name: virtualmachine.Status.PodName, Namespace: virtualmachine.Namespace}, vmRunner)
		if err == nil {
			// delete current runner
			if err := r.deleteRunnerPodIfEnabled(ctx, virtualmachine, vmRunner); err != nil {
				return err
			}
		} else if !apierrors.IsNotFound(err) {
			return err
		}

		// We must keep the VM status the same until we know the neonvm-runner container has been
		// terminated, otherwise we could end up starting a new runner pod while the VM in the old
		// one is still running.
		//
		// Note that this is required because 'VmSucceeded' and 'VmFailed' are true if *at least
<<<<<<< HEAD
		// one* container inside the runner pod has finished; the other may still be running.
=======
		// one* container inside the runner pod has finished; the VM itself may still be running.
>>>>>>> d30687bb
		if apierrors.IsNotFound(err) || runnerContainerStopped(vmRunner) {
			// NB: Cleanup() leaves status .Phase and .RestartCount (+ some others) but unsets other fields.
			virtualmachine.Cleanup()

<<<<<<< HEAD
			shouldRestart := virtualmachine.Spec.RestartPolicy == vmv1.RestartPolicyAlways ||
				(virtualmachine.Spec.RestartPolicy == vmv1.RestartPolicyOnFailure && virtualmachine.Status.Phase == vmv1.VmFailed)

			if shouldRestart {
				log.Info("Restarting VM runner pod", "VM.Phase", virtualmachine.Status.Phase, "RestartPolicy", virtualmachine.Spec.RestartPolicy)
				virtualmachine.Status.Phase = vmv1.VmPending // reset to trigger restart
				*virtualmachine.Status.RestartCount += 1     // increment restart count
			}

			// TODO for RestartPolicyNever: implement TTL or do nothing
		}
	default:
		// do nothing
	}

	return nil
}

type runnerStatus string

const (
	runnerUnknown   runnerStatus = "Unknown"
	runnerPending   runnerStatus = "Pending"
	runnerRunning   runnerStatus = "Running"
	runnerFailed    runnerStatus = "Failed"
	runnerSucceeded runnerStatus = "Succeeded"
)

func runnerContainerStatus(pod *corev1.Pod) runnerStatus {
	switch pod.Status.Phase {
	case "", corev1.PodPending:
		return runnerPending
	case corev1.PodSucceeded:
		return runnerSucceeded
	case corev1.PodFailed:
		return runnerFailed
	case corev1.PodUnknown:
		return runnerUnknown

	// With runners with neonvm-container-mgr, the pod phase itself won't be updated if just the
	// neonvm-runner container exits or completes.
	// So we need to manually check through the container statuses to check whether they're ok.
	case corev1.PodRunning:
		completed := false

		for _, stat := range pod.Status.ContainerStatuses {
			if stat.State.Terminated != nil {
				if stat.State.Terminated.ExitCode == 0 {
					completed = true
				} else {
					// exit code non-zero, so the container failed
					return runnerFailed
				}
			}
		}

		if completed {
			return runnerSucceeded
		} else {
			return runnerRunning
		}
=======
			var shouldRestart bool
			switch virtualmachine.Spec.RestartPolicy {
			case vmv1.RestartPolicyAlways:
				shouldRestart = true
			case vmv1.RestartPolicyOnFailure:
				shouldRestart = virtualmachine.Status.Phase == vmv1.VmFailed
			case vmv1.RestartPolicyNever:
				shouldRestart = false
			}

			if shouldRestart {
				log.Info("Restarting VM runner pod", "VM.Phase", virtualmachine.Status.Phase, "RestartPolicy", virtualmachine.Spec.RestartPolicy)
				virtualmachine.Status.Phase = vmv1.VmPending // reset to trigger restart
				*virtualmachine.Status.RestartCount += 1     // increment restart count
			}
>>>>>>> d30687bb

			// TODO for RestartPolicyNever: implement TTL or do nothing
		}
	default:
		panic(fmt.Errorf("unknown pod phase: %q", pod.Status.Phase))
	}
}

func runnerContainerStopped(pod *corev1.Pod) bool {
	if pod.Status.Phase == corev1.PodSucceeded || pod.Status.Phase == corev1.PodFailed {
		return true
	}

	for _, stat := range pod.Status.ContainerStatuses {
		if stat.Name == "neonvm-runner" {
			return stat.State.Terminated != nil
		}
	}
	return false
}

type runnerStatusKind string

const (
	runnerUnknown   runnerStatusKind = "Unknown"
	runnerPending   runnerStatusKind = "Pending"
	runnerRunning   runnerStatusKind = "Running"
	runnerFailed    runnerStatusKind = "Failed"
	runnerSucceeded runnerStatusKind = "Succeeded"
)

// runnerStatus returns a description of the status of the VM inside the runner pod.
//
// This is *similar* to the value of pod.Status.Phase, but takes into consideration the statuses of
// the individual containers within the pod. This is because Kubernetes sets the pod phase to Failed
// or Succeeded only if *all* pods have exited, whereas we'd like to consider the VM to be Failed or
// Succeeded if *any* pod has exited.
//
// The full set of outputs is:
//
//   - runnerUnknown, if pod.Status.Phase is Unknown
//   - runnerPending, if pod.Status.Phase is "" or Pending
//   - runnerRunning, if pod.Status.Phase is Running, and no containers have exited
//   - runnerFailed, if pod.Status.Phase is Failed, or if any container has failed, or if any
//     container other than neonvm-runner has exited
//   - runnerSucceeded, if pod.Status.Phase is Succeeded, or if neonvm-runner has exited
//     successfully
func runnerStatus(pod *corev1.Pod) runnerStatusKind {
	switch pod.Status.Phase {
	case "", corev1.PodPending:
		return runnerPending
	case corev1.PodSucceeded:
		return runnerSucceeded
	case corev1.PodFailed:
		return runnerFailed
	case corev1.PodUnknown:
		return runnerUnknown

	// See comment above for context on this logic
	case corev1.PodRunning:
		nonRunnerContainerSucceeded := false
		runnerContainerSucceeded := false

		for _, stat := range pod.Status.ContainerStatuses {
			if stat.State.Terminated != nil {
				failed := stat.State.Terminated.ExitCode != 0
				isRunner := stat.Name == "neonvm-runner"

				if failed {
					// return that the "runner" has failed if any container has.
					return runnerFailed
				} else /* succeeded */ {
					if isRunner {
						// neonvm-runner succeeded. We'll return runnerSucceeded if no other
						// container has failed.
						runnerContainerSucceeded = true
					} else {
						// Other container has succeeded. We'll return runnerSucceeded if
						// neonvm-runner has succeeded, but runnerFailed if this exited while
						// neonvm-runner is still going.
						nonRunnerContainerSucceeded = true
					}
				}
			}
		}

		if runnerContainerSucceeded {
			return runnerSucceeded
		} else if nonRunnerContainerSucceeded {
			return runnerFailed
		} else {
			return runnerRunning
		}

	default:
		panic(fmt.Errorf("unknown pod phase: %q", pod.Status.Phase))
	}
}

// runnerContainerStopped returns true iff the neonvm-runner container has exited.
//
// The guarantee is simple: It is only safe to start a new runner pod for a VM if
// runnerContainerStopped returns true (otherwise, we may end up with >1 instance of the same VM).
func runnerContainerStopped(pod *corev1.Pod) bool {
	if pod.Status.Phase == corev1.PodSucceeded || pod.Status.Phase == corev1.PodFailed {
		return true
	}

	for _, stat := range pod.Status.ContainerStatuses {
		if stat.Name == "neonvm-runner" {
			return stat.State.Terminated != nil
		}
	}
	return false
}

// deleteRunnerPodIfEnabled deletes the runner pod if buildtag.NeverDeleteRunnerPods is false, and
// then emits an event and log line about what it did, whether it actually deleted the runner pod.
func (r *VirtualMachineReconciler) deleteRunnerPodIfEnabled(
	ctx context.Context,
	virtualmachine *vmv1.VirtualMachine,
	runner *corev1.Pod,
) error {
	log := log.FromContext(ctx)
	var msg, eventReason string
	if buildtag.NeverDeleteRunnerPods {
		msg = fmt.Sprintf("VM runner pod deletion was skipped due to '%s' build tag", buildtag.TagnameNeverDeleteRunnerPods)
		eventReason = "DeleteSkipped"
	} else {
		// delete current runner
		if err := r.Delete(ctx, runner); err != nil {
			return err
		}
		msg = "VM runner pod was deleted"
		eventReason = "Deleted"
	}
	log.Info(msg, "Pod.Namespace", runner.Namespace, "Pod.Name", runner.Name)
	r.Recorder.Event(virtualmachine, "Normal", eventReason, fmt.Sprintf("%s: %s", msg, runner.Name))
	return nil
}

// updates the values of the runner pod's labels and annotations so that they are exactly equal to
// the set of labels/annotations we expect - minus some that are ignored.
//
// The reason we also need to delete unrecognized labels/annotations is so that if a
// label/annotation on the VM itself is deleted, we can accurately reflect that in the pod.
func updatePodMetadataIfNecessary(ctx context.Context, c client.Client, vm *vmv1.VirtualMachine, runnerPod *corev1.Pod) error {
	log := log.FromContext(ctx)

	var patches []patch.Operation

	metaSpecs := []struct {
		metaField   string
		expected    map[string]string
		actual      map[string]string
		ignoreExtra map[string]bool // use bool here so `if ignoreExtra[key] { ... }` works
	}{
		{
			metaField: "labels",
			expected:  labelsForVirtualMachine(vm, nil), // don't include runner version
			actual:    runnerPod.Labels,
			ignoreExtra: map[string]bool{
				// Don't override the runner pod version - we need to keep it around without
				// changing it; otherwise it's not useful!
				vmv1.RunnerPodVersionLabel: true,
			},
		},
		{
			metaField: "annotations",
			expected:  annotationsForVirtualMachine(vm),
			actual:    runnerPod.Annotations,
			ignoreExtra: map[string]bool{
				"k8s.v1.cni.cncf.io/networks":        true,
				"k8s.v1.cni.cncf.io/network-status":  true,
				"k8s.v1.cni.cncf.io/networks-status": true,
			},
		},
	}

	var removedMessageParts []string

	for _, spec := range metaSpecs {
		// Add/update the entries we're expecting to be there
		for k, e := range spec.expected {
			if a, ok := spec.actual[k]; !ok || e != a {
				patches = append(patches, patch.Operation{
					// From RFC 6902 (JSON patch):
					//
					// > The "add" operation performs one of the following functions, depending upon
					// > what the target location references:
					// >
					// > [ ... ]
					// >
					// > * If the target location specifies an object member that does not already
					// >   exist, a new member is added to the object.
					// > * If the target location specifies an object member that does exist, that
					// >   member's value is replaced.
					//
					// So: if the value is missing we'll add it. And if it's different, we'll replace it.
					Op:    patch.OpAdd,
					Path:  fmt.Sprintf("/metadata/%s/%s", spec.metaField, patch.PathEscape(k)),
					Value: e,
				})
			}
		}

		// Remove the entries we aren't expecting to be there
		var removed []string
		for k := range spec.actual {
			if _, expected := spec.expected[k]; !expected && !spec.ignoreExtra[k] {
				removed = append(removed, k)
				patches = append(patches, patch.Operation{
					Op:   patch.OpRemove,
					Path: fmt.Sprintf("/metadata/%s/%s", spec.metaField, patch.PathEscape(k)),
				})
			}
		}

		if len(removed) != 0 {
			// note: formatting with %q for a []string will print the array normally, but escape the
			// strings inside. For example:
			//
			//   fmt.Printf("%q\n", []string{"foo", "bar", "escaped\nstring"})
			//
			// outputs:
			//
			//   ["foo" "bar" "escaped\nstring"]
			//
			// So the "message part" might look like `labels ["foo" "test-label"]`
			removedMessageParts = append(removedMessageParts, fmt.Sprintf("%s %q", spec.metaField, removed))
		}
	}

	if len(patches) == 0 {
		return nil
	}

	patchData, err := json.Marshal(patches)
	if err != nil {
		panic(fmt.Errorf("error marshalling JSON patch: %w", err))
	}

	if len(removedMessageParts) != 0 {
		var msg string

		if len(removedMessageParts) == 1 {
			msg = fmt.Sprintf("removing runner pod %s", removedMessageParts[0])
		} else /* len = 2 */ {
			msg = fmt.Sprintf("removing runner pod %s and %s", removedMessageParts[0], removedMessageParts[1])
		}

		// We want to log something when labels/annotations are removed, because the ignoreExtra
		// values above might be incomplete, and it'd be hard to debug without an logs for the
		// change.
		log.Info(msg, "VirtualMachine", vm.Name, "Pod", runnerPod.Name)
	}

	// NOTE: We don't need to update the data in runnerPod ourselves because c.Patch will update it
	// with what we get back from the k8s API after the patch completes.
	return c.Patch(ctx, runnerPod, client.RawPatch(types.JSONPatchType, patchData))
}

func extractVirtualMachineUsageJSON(spec vmv1.VirtualMachineSpec) string {
	cpu := *spec.Guest.CPUs.Use

	memorySlots := *spec.Guest.MemorySlots.Use

	usage := vmv1.VirtualMachineUsage{
		CPU:    cpu.ToResourceQuantity(),
		Memory: resource.NewQuantity(spec.Guest.MemorySlotSize.Value()*int64(memorySlots), resource.BinarySI),
	}

	usageJSON, err := json.Marshal(usage)
	if err != nil {
		panic(fmt.Errorf("error marshalling JSON: %w", err))
	}

	return string(usageJSON)
}

// podForVirtualMachine returns a VirtualMachine Pod object
func (r *VirtualMachineReconciler) podForVirtualMachine(
	virtualmachine *vmv1.VirtualMachine,
	sshSecret *corev1.Secret,
) (*corev1.Pod, error) {
	pod, err := podSpec(virtualmachine, sshSecret, r.Config)
	if err != nil {
		return nil, err
	}

	// Set the ownerRef for the Pod
	// More info: https://kubernetes.io/docs/concepts/overview/working-with-objects/owners-dependents/
	if err := ctrl.SetControllerReference(virtualmachine, pod, r.Scheme); err != nil {
		return nil, err
	}

	return pod, nil
}

func (r *VirtualMachineReconciler) sshSecretForVirtualMachine(virtualmachine *vmv1.VirtualMachine) (*corev1.Secret, error) {
	secret, err := sshSecretSpec(virtualmachine)
	if err != nil {
		return nil, err
	}

	// Set the ownerRef for the Secret
	// More info: https://kubernetes.io/docs/concepts/overview/working-with-objects/owners-dependents/
	if err := ctrl.SetControllerReference(virtualmachine, secret, r.Scheme); err != nil {
		return nil, err
	}
	return secret, nil
}

func sshSecretSpec(virtualmachine *vmv1.VirtualMachine) (*corev1.Secret, error) {
	// using ed25519 signatures it takes ~16us to finish
	publicKey, privateKey, err := sshKeygen()
	if err != nil {
		return nil, err
	}

	secret := &corev1.Secret{
		ObjectMeta: metav1.ObjectMeta{
			Name:      virtualmachine.Status.SSHSecretName,
			Namespace: virtualmachine.Namespace,
		},
		Immutable: &[]bool{true}[0],
		Type:      corev1.SecretTypeSSHAuth,
		Data: map[string][]byte{
			"ssh-publickey":  publicKey,
			"ssh-privatekey": privateKey,
		},
	}

	return secret, nil
}

// labelsForVirtualMachine returns the labels for selecting the resources
// More info: https://kubernetes.io/docs/concepts/overview/working-with-objects/common-labels/
func labelsForVirtualMachine(virtualmachine *vmv1.VirtualMachine, runnerVersion *api.RunnerProtoVersion) map[string]string {
	l := make(map[string]string, len(virtualmachine.Labels)+3)
	for k, v := range virtualmachine.Labels {
		l[k] = v
	}

	l["app.kubernetes.io/name"] = "NeonVM"
	l[vmv1.VirtualMachineNameLabel] = virtualmachine.Name
	if runnerVersion != nil {
		l[vmv1.RunnerPodVersionLabel] = fmt.Sprintf("%d", *runnerVersion)
	}
	return l
}

func annotationsForVirtualMachine(virtualmachine *vmv1.VirtualMachine) map[string]string {
	// use bool here so `if ignored[key] { ... }` works
	ignored := map[string]bool{
		"kubectl.kubernetes.io/last-applied-configuration": true,
	}

	a := make(map[string]string, len(virtualmachine.Annotations)+2)
	for k, v := range virtualmachine.Annotations {
		if !ignored[k] {
			a[k] = v
		}
	}

	a["kubectl.kubernetes.io/default-container"] = "neonvm-runner"
	a[vmv1.VirtualMachineUsageAnnotation] = extractVirtualMachineUsageJSON(virtualmachine.Spec)
	return a
}

func affinityForVirtualMachine(virtualmachine *vmv1.VirtualMachine) *corev1.Affinity {
	a := virtualmachine.Spec.Affinity
	if a == nil {
		a = &corev1.Affinity{}
	}
	if a.NodeAffinity == nil {
		a.NodeAffinity = &corev1.NodeAffinity{}
	}
	if a.NodeAffinity.RequiredDuringSchedulingIgnoredDuringExecution == nil {
		a.NodeAffinity.RequiredDuringSchedulingIgnoredDuringExecution = &corev1.NodeSelector{}
	}

	// if NodeSelectorTerms list is empty - add default values (arch==amd64 or os==linux)
	if len(a.NodeAffinity.RequiredDuringSchedulingIgnoredDuringExecution.NodeSelectorTerms) == 0 {
		a.NodeAffinity.RequiredDuringSchedulingIgnoredDuringExecution.NodeSelectorTerms = append(
			a.NodeAffinity.RequiredDuringSchedulingIgnoredDuringExecution.NodeSelectorTerms,
			corev1.NodeSelectorTerm{
				MatchExpressions: []corev1.NodeSelectorRequirement{
					{
						Key:      "kubernetes.io/arch",
						Operator: "In",
						Values:   []string{"amd64"},
					},
					{
						Key:      "kubernetes.io/os",
						Operator: "In",
						Values:   []string{"linux"},
					},
				},
			})
	}
	return a
}

func setRunnerCgroup(ctx context.Context, vm *vmv1.VirtualMachine, cpu vmv1.MilliCPU) error {
	ctx, cancel := context.WithTimeout(ctx, 5*time.Second)
	defer cancel()

	url := fmt.Sprintf("http://%s:%d/cpu_change", vm.Status.PodIP, vm.Spec.RunnerPort)

	update := api.VCPUChange{VCPUs: cpu}

	data, err := json.Marshal(update)
	if err != nil {
		return err
	}

	req, err := http.NewRequestWithContext(ctx, "POST", url, bytes.NewReader(data))
	if err != nil {
		return err
	}
	req.Header.Set("Content-Type", "application/json")

	resp, err := http.DefaultClient.Do(req)
	if err != nil {
		return err
	}
	defer resp.Body.Close()

	if resp.StatusCode != 200 {
		return fmt.Errorf("unexpected status %s", resp.Status)
	}
	return nil
}

func getRunnerCgroup(ctx context.Context, vm *vmv1.VirtualMachine) (*api.VCPUCgroup, error) {
	ctx, cancel := context.WithTimeout(ctx, 5*time.Second)
	defer cancel()

	url := fmt.Sprintf("http://%s:%d/cpu_current", vm.Status.PodIP, vm.Spec.RunnerPort)

	req, err := http.NewRequestWithContext(ctx, "GET", url, nil)
	if err != nil {
		return nil, err
	}

	resp, err := http.DefaultClient.Do(req)
	if err != nil {
		return nil, err
	}

	if resp.StatusCode != 200 {
		return nil, fmt.Errorf("unexpected status %s", resp.Status)
	}

	body, err := io.ReadAll(resp.Body)
	defer resp.Body.Close()
	if err != nil {
		return nil, err
	}

	var result api.VCPUCgroup
	err = json.Unmarshal(body, &result)
	if err != nil {
		return nil, err
	}

	return &result, nil
}

// imageForVirtualMachine gets the Operand image which is managed by this controller
// from the VM_RUNNER_IMAGE environment variable defined in the config/manager/manager.yaml
func imageForVmRunner() (string, error) {
	var imageEnvVar = "VM_RUNNER_IMAGE"
	image, found := os.LookupEnv(imageEnvVar)
	if !found {
		return "", fmt.Errorf("unable to find %s environment variable with the image", imageEnvVar)
	}
	return image, nil
}

func podSpec(virtualmachine *vmv1.VirtualMachine, sshSecret *corev1.Secret, config *ReconcilerConfig) (*corev1.Pod, error) {
	runnerVersion := api.RunnerProtoV1
	labels := labelsForVirtualMachine(virtualmachine, &runnerVersion)
	annotations := annotationsForVirtualMachine(virtualmachine)
	affinity := affinityForVirtualMachine(virtualmachine)

	// Get the Operand image
	image, err := imageForVmRunner()
	if err != nil {
		return nil, err
	}

	vmSpecJson, err := json.Marshal(virtualmachine.Spec)
	if err != nil {
		return nil, fmt.Errorf("marshal VM Spec: %w", err)
	}

	vmStatusJson, err := json.Marshal(virtualmachine.Status)
	if err != nil {
		return nil, fmt.Errorf("marshal VM Status: %w", err)
	}

	pod := &corev1.Pod{
		ObjectMeta: metav1.ObjectMeta{
			Name:        virtualmachine.Status.PodName,
			Namespace:   virtualmachine.Namespace,
			Labels:      labels,
			Annotations: annotations,
		},
		Spec: corev1.PodSpec{
			EnableServiceLinks:            virtualmachine.Spec.ServiceLinks,
			AutomountServiceAccountToken:  &[]bool{false}[0],
			RestartPolicy:                 corev1.RestartPolicyNever,
			TerminationGracePeriodSeconds: virtualmachine.Spec.TerminationGracePeriodSeconds,
			NodeSelector:                  virtualmachine.Spec.NodeSelector,
			ImagePullSecrets:              virtualmachine.Spec.ImagePullSecrets,
			Tolerations:                   virtualmachine.Spec.Tolerations,
			ServiceAccountName:            virtualmachine.Spec.ServiceAccountName,
			SchedulerName:                 virtualmachine.Spec.SchedulerName,
			Affinity:                      affinity,
			InitContainers: []corev1.Container{
				{
					Image:           virtualmachine.Spec.Guest.RootDisk.Image,
					Name:            "init-rootdisk",
					ImagePullPolicy: virtualmachine.Spec.Guest.RootDisk.ImagePullPolicy,
					Args:            []string{"cp", "/disk.qcow2", "/vm/images/rootdisk.qcow2"},
					VolumeMounts: []corev1.VolumeMount{{
						Name:      "virtualmachineimages",
						MountPath: "/vm/images",
					}},
					SecurityContext: &corev1.SecurityContext{
						// uid=36(qemu) gid=34(kvm) groups=34(kvm)
						RunAsUser:  &[]int64{36}[0],
						RunAsGroup: &[]int64{34}[0],
					},
				},
				{
					Image:   image,
					Name:    "sysctl",
					Command: []string{"sysctl", "-w", "net.ipv4.ip_forward=1"},
					SecurityContext: &corev1.SecurityContext{
						Privileged: &[]bool{true}[0],
					},
				},
			},
			// generate containers as an inline function so the context isn't isolated
			Containers: func() []corev1.Container {
				runner := corev1.Container{
					Image:           image,
					Name:            "neonvm-runner",
					ImagePullPolicy: corev1.PullIfNotPresent,
					// Ensure restrictive context for the container
					// More info: https://kubernetes.io/docs/concepts/security/pod-security-standards/#restricted
					SecurityContext: &corev1.SecurityContext{
						Privileged: &[]bool{false}[0],
						Capabilities: &corev1.Capabilities{
							Add: []corev1.Capability{
								"NET_ADMIN",
								"SYS_ADMIN",
								"SYS_RESOURCE",
							},
						},
					},
					Ports: []corev1.ContainerPort{{
						ContainerPort: virtualmachine.Spec.QMP,
						Name:          "qmp",
					}, {
						ContainerPort: virtualmachine.Spec.QMPManual,
						Name:          "qmp-manual",
					}},
					Command: func() []string {
						cmd := []string{"runner"}
						// intentionally add this first, so it's easier to see among the very long
						// args that follow.
						if config.UseContainerMgr {
							cmd = append(cmd, "-skip-cgroup-management")
						}
						cmd = append(
							cmd,
							"-vmspec", base64.StdEncoding.EncodeToString(vmSpecJson),
							"-vmstatus", base64.StdEncoding.EncodeToString(vmStatusJson),
						)
						return cmd
					}(),
					Env: []corev1.EnvVar{{
						Name: "K8S_POD_NAME",
						ValueFrom: &corev1.EnvVarSource{
							FieldRef: &corev1.ObjectFieldSelector{
								FieldPath: "metadata.name",
							},
						},
					}},
					VolumeMounts: func() []corev1.VolumeMount {
						images := corev1.VolumeMount{
							Name:      "virtualmachineimages",
							MountPath: "/vm/images",
						}
						cgroups := corev1.VolumeMount{
							Name:      "sysfscgroup",
							MountPath: "/sys/fs/cgroup",
							// MountPropagationNone means that the volume in a container will
							// not receive new mounts from the host or other containers, and filesystems
							// mounted inside the container won't be propagated to the host or other
							// containers.
							// Note that this mode corresponds to "private" in Linux terminology.
							MountPropagation: &[]corev1.MountPropagationMode{corev1.MountPropagationNone}[0],
						}

						if config.UseContainerMgr {
							return []corev1.VolumeMount{images}
						} else {
							// the /sys/fs/cgroup mount is only necessary if neonvm-runner has to
							// do is own cpu limiting
							return []corev1.VolumeMount{images, cgroups}
						}
					}(),
					Resources: virtualmachine.Spec.PodResources,
				}
				containerMgr := corev1.Container{
					Image: image,
					Name:  "neonvm-container-mgr",
					Command: []string{
						"container-mgr",
						"-port", strconv.Itoa(int(virtualmachine.Spec.RunnerPort)),
						"-init-milli-cpu", strconv.Itoa(int(*virtualmachine.Spec.Guest.CPUs.Use)),
					},
					Env: []corev1.EnvVar{
						{
							Name: "K8S_POD_UID",
							ValueFrom: &corev1.EnvVarSource{
								FieldRef: &corev1.ObjectFieldSelector{
									FieldPath: "metadata.uid",
								},
							},
						},
						{
							Name:  "CRI_ENDPOINT",
							Value: fmt.Sprintf("unix://%s", config.criEndpointSocketPath()),
						},
					},
					LivenessProbe: &corev1.Probe{
						InitialDelaySeconds: 10,
						ProbeHandler: corev1.ProbeHandler{
							HTTPGet: &corev1.HTTPGetAction{
								Path: "/healthz",
								Port: intstr.FromInt(int(virtualmachine.Spec.RunnerPort)),
							},
						},
					},
					Resources: corev1.ResourceRequirements{
						Requests: corev1.ResourceList{
							corev1.ResourceCPU:    resource.MustParse("50m"),
							corev1.ResourceMemory: resource.MustParse("50Mi"),
						},
						Limits: corev1.ResourceList{
							corev1.ResourceCPU:    resource.MustParse("1"), // cpu limit > request, because usage is spiky
							corev1.ResourceMemory: resource.MustParse("50Mi"),
						},
					},
					// socket for crictl to connect to
					VolumeMounts: []corev1.VolumeMount{
						{
							Name:      "containerdsock",
							MountPath: config.criEndpointSocketPath(),
						},
					},
				}

				if config.UseContainerMgr {
					return []corev1.Container{runner, containerMgr}
				} else {
					// Return only the runner if we aren't supposed to use container-mgr
					return []corev1.Container{runner}
				}
			}(),
			Volumes: func() []corev1.Volume {
				images := corev1.Volume{
					Name: "virtualmachineimages",
					VolumeSource: corev1.VolumeSource{
						EmptyDir: &corev1.EmptyDirVolumeSource{},
					},
				}
				cgroup := corev1.Volume{
					Name: "sysfscgroup",
					VolumeSource: corev1.VolumeSource{
						HostPath: &corev1.HostPathVolumeSource{
							Path: "/sys/fs/cgroup",
							Type: &[]corev1.HostPathType{corev1.HostPathDirectory}[0],
						},
					},
				}
				containerdSock := corev1.Volume{
					Name: "containerdsock",
					VolumeSource: corev1.VolumeSource{
						HostPath: &corev1.HostPathVolumeSource{
							Path: config.criEndpointSocketPath(),
							Type: &[]corev1.HostPathType{corev1.HostPathSocket}[0],
						},
					},
				}

				if config.UseContainerMgr {
					return []corev1.Volume{images, containerdSock}
				} else {
					return []corev1.Volume{images, cgroup}
				}
			}(),
		},
	}

	if sshSecret != nil {
		pod.Spec.Containers[0].VolumeMounts = append(pod.Spec.Containers[0].VolumeMounts,
			corev1.VolumeMount{
				Name:      "ssh-privatekey",
				MountPath: "/mnt/ssh",
			},
			corev1.VolumeMount{
				Name:      "ssh-publickey",
				MountPath: "/vm/ssh",
			},
		)
		pod.Spec.Volumes = append(pod.Spec.Volumes,
			corev1.Volume{
				Name: "ssh-privatekey",
				VolumeSource: corev1.VolumeSource{
					Secret: &corev1.SecretVolumeSource{
						SecretName: sshSecret.Name,
						Items: []corev1.KeyToPath{
							{
								Key:  "ssh-privatekey",
								Path: "id_ed25519",
								Mode: &[]int32{0600}[0],
							},
						},
					},
				},
			},
			corev1.Volume{
				Name: "ssh-publickey",
				VolumeSource: corev1.VolumeSource{
					Secret: &corev1.SecretVolumeSource{
						SecretName: sshSecret.Name,
						Items: []corev1.KeyToPath{
							{
								Key:  "ssh-publickey",
								Path: "authorized_keys",
								Mode: &[]int32{0644}[0],
							},
						},
					},
				},
			},
		)
	}

	// If a custom neonvm-runner image is requested, use that instead:
	if virtualmachine.Spec.RunnerImage != nil {
		pod.Spec.Containers[0].Image = *virtualmachine.Spec.RunnerImage
		if config.UseContainerMgr {
			pod.Spec.Containers[1].Image = *virtualmachine.Spec.RunnerImage
		}
	}

	// If a custom kernel is used, add that image:
	if virtualmachine.Spec.Guest.KernelImage != nil {
		pod.Spec.Containers[0].Args = append(pod.Spec.Containers[0].Args, "-kernelpath=/vm/images/vmlinuz")
		pod.Spec.InitContainers = append(pod.Spec.InitContainers, corev1.Container{
			Image:           *virtualmachine.Spec.Guest.KernelImage,
			Name:            "init-kernel",
			ImagePullPolicy: virtualmachine.Spec.Guest.RootDisk.ImagePullPolicy,
			Args:            []string{"cp", "/vmlinuz", "/vm/images/vmlinuz"},
			VolumeMounts: []corev1.VolumeMount{{
				Name:      "virtualmachineimages",
				MountPath: "/vm/images",
			}},
			SecurityContext: &corev1.SecurityContext{
				// uid=36(qemu) gid=34(kvm) groups=34(kvm)
				RunAsUser:  &[]int64{36}[0],
				RunAsGroup: &[]int64{34}[0],
			},
		})
	}

	if virtualmachine.Spec.Guest.AppendKernelCmdline != nil {
		pod.Spec.Containers[0].Args = append(pod.Spec.Containers[0].Args, fmt.Sprintf("-appendKernelCmdline=%s", *virtualmachine.Spec.Guest.AppendKernelCmdline))
	}

	// Add any InitContainers that were specified by the spec
	pod.Spec.InitContainers = append(pod.Spec.InitContainers, virtualmachine.Spec.ExtraInitContainers...)

	// allow access to /dev/kvm and /dev/vhost-net devices by generic-device-plugin for kubelet
	if pod.Spec.Containers[0].Resources.Limits == nil {
		pod.Spec.Containers[0].Resources.Limits = corev1.ResourceList{}
	}
	pod.Spec.Containers[0].Resources.Limits["neonvm/vhost-net"] = resource.MustParse("1")
	// NB: EnableAcceleration guaranteed non-nil because the k8s API server sets the default for us.
	if *virtualmachine.Spec.EnableAcceleration {
		pod.Spec.Containers[0].Resources.Limits["neonvm/kvm"] = resource.MustParse("1")
	}

	for _, port := range virtualmachine.Spec.Guest.Ports {
		cPort := corev1.ContainerPort{
			ContainerPort: int32(port.Port),
		}
		if len(port.Name) != 0 {
			cPort.Name = port.Name
		}
		if len(port.Protocol) != 0 {
			cPort.Protocol = corev1.Protocol(port.Protocol)
		}
		pod.Spec.Containers[0].Ports = append(pod.Spec.Containers[0].Ports, cPort)
	}

	for _, disk := range virtualmachine.Spec.Disks {

		mnt := corev1.VolumeMount{
			Name:      disk.Name,
			MountPath: fmt.Sprintf("/vm/mounts%s", disk.MountPath),
		}
		if disk.ReadOnly != nil {
			mnt.ReadOnly = *disk.ReadOnly
		}

		switch {
		case disk.ConfigMap != nil:
			pod.Spec.Containers[0].VolumeMounts = append(pod.Spec.Containers[0].VolumeMounts, mnt)
			pod.Spec.Volumes = append(pod.Spec.Volumes, corev1.Volume{
				Name: disk.Name,
				VolumeSource: corev1.VolumeSource{
					ConfigMap: &corev1.ConfigMapVolumeSource{
						LocalObjectReference: corev1.LocalObjectReference{
							Name: disk.ConfigMap.Name,
						},
						Items: disk.ConfigMap.Items,
					},
				},
			})
		case disk.Secret != nil:
			pod.Spec.Containers[0].VolumeMounts = append(pod.Spec.Containers[0].VolumeMounts, mnt)
			pod.Spec.Volumes = append(pod.Spec.Volumes, corev1.Volume{
				Name: disk.Name,
				VolumeSource: corev1.VolumeSource{
					Secret: &corev1.SecretVolumeSource{
						SecretName: disk.Secret.SecretName,
						Items:      disk.Secret.Items,
					},
				},
			})
		case disk.EmptyDisk != nil:
			pod.Spec.Containers[0].VolumeMounts = append(pod.Spec.Containers[0].VolumeMounts, mnt)
			pod.Spec.Volumes = append(pod.Spec.Volumes, corev1.Volume{
				Name: disk.Name,
				VolumeSource: corev1.VolumeSource{
					EmptyDir: &corev1.EmptyDirVolumeSource{
						SizeLimit: &disk.EmptyDisk.Size,
					},
				},
			})
		default:
			// do nothing
		}
	}

	// use multus network to add extra network interface
	if virtualmachine.Spec.ExtraNetwork != nil && virtualmachine.Spec.ExtraNetwork.Enable {
		var nadNetwork string
		if len(virtualmachine.Spec.ExtraNetwork.MultusNetwork) > 0 { // network specified in spec
			nadNetwork = virtualmachine.Spec.ExtraNetwork.MultusNetwork
		} else { // get network from env variables
			nadName, err := nadRunnerName()
			if err != nil {
				return nil, err
			}
			nadNamespace, err := nadRunnerNamespace()
			if err != nil {
				return nil, err
			}
			nadNetwork = fmt.Sprintf("%s/%s", nadNamespace, nadName)
		}
		pod.ObjectMeta.Annotations[nadapiv1.NetworkAttachmentAnnot] = fmt.Sprintf("%s@%s", nadNetwork, virtualmachine.Spec.ExtraNetwork.Interface)
	}

	return pod, nil
}

// SetupWithManager sets up the controller with the Manager.
// Note that the Runner Pod will be also watched in order to ensure its
// desirable state on the cluster
func (r *VirtualMachineReconciler) SetupWithManager(mgr ctrl.Manager) error {
	cntrlName := "virtualmachine"
	reconciler := WithMetrics(r, r.Metrics, cntrlName)
	return ctrl.NewControllerManagedBy(mgr).
		For(&vmv1.VirtualMachine{}).
		Owns(&corev1.Pod{}).
		WithOptions(controller.Options{MaxConcurrentReconciles: r.Config.MaxConcurrentReconciles}).
		Named(cntrlName).
		Complete(reconciler)
}

func DeepEqual(v1, v2 interface{}) bool {
	if reflect.DeepEqual(v1, v2) {
		return true
	}
	var x1 interface{}
	bytesA, _ := json.Marshal(v1)
	_ = json.Unmarshal(bytesA, &x1)
	var x2 interface{}
	bytesB, _ := json.Marshal(v2)
	_ = json.Unmarshal(bytesB, &x2)

	return reflect.DeepEqual(x1, x2)
}

// TODO: reimplement to r.Patch()
func (r *VirtualMachineReconciler) tryUpdateVM(ctx context.Context, virtualmachine *vmv1.VirtualMachine) error {
	return r.Update(ctx, virtualmachine)
}

// return Network Attachment Definition name with IPAM settings
func nadIpamName() (string, error) {
	return getEnvVarValue("NAD_IPAM_NAME")
}

// return Network Attachment Definition namespace with IPAM settings
func nadIpamNamespace() (string, error) {
	return getEnvVarValue("NAD_IPAM_NAMESPACE")
}

// return Network Attachment Definition name for second interface in Runner
func nadRunnerName() (string, error) {
	return getEnvVarValue("NAD_RUNNER_NAME")
}

// return Network Attachment Definition namespace for second interface in Runner
func nadRunnerNamespace() (string, error) {
	return getEnvVarValue("NAD_RUNNER_NAMESPACE")
}

// return env variable value
func getEnvVarValue(envVarName string) (string, error) {
	value, found := os.LookupEnv(envVarName)
	if !found {
		return "", fmt.Errorf("unable to find %s environment variable", envVarName)
	}
	return value, nil
}

// sshKeygen generates a pair of public and private keys using the ed25519
// algorithm. It returns the generated public key and private key as byte
// slices. If an error occurs during key generation or encoding, it returns nil
// for both keys and the error.
func sshKeygen() (publicKeyBytes []byte, privateKeyBytes []byte, err error) {
	publicKey, privateKey, err := ed25519.GenerateKey(rand.Reader)
	if err != nil {
		return nil, nil, err
	}

	publicKeyBytes, err = encodePublicKey(publicKey)
	if err != nil {
		return nil, nil, err
	}

	privateKeyBytes, err = encodePrivateKey(privateKey)
	if err != nil {
		return nil, nil, err
	}

	return
}

func encodePrivateKey(privateKey ed25519.PrivateKey) ([]byte, error) {
	privBlock, err := ssh.MarshalPrivateKey(privateKey, "")
	if err != nil {
		return nil, err
	}
	privatePEM := pem.EncodeToMemory(privBlock)

	return privatePEM, nil
}

func encodePublicKey(publicKey ed25519.PublicKey) ([]byte, error) {
	sshPublicKey, err := ssh.NewPublicKey(publicKey)
	if err != nil {
		return nil, err
	}

	pubKeyBytes := ssh.MarshalAuthorizedKey(sshPublicKey)
	return pubKeyBytes, nil
}<|MERGE_RESOLUTION|>--- conflicted
+++ resolved
@@ -439,11 +439,7 @@
 			return err
 		}
 		// runner pod found, check phase
-<<<<<<< HEAD
-		switch runnerContainerStatus(vmRunner) {
-=======
 		switch runnerStatus(vmRunner) {
->>>>>>> d30687bb
 		case runnerRunning:
 			virtualmachine.Status.PodIP = vmRunner.Status.PodIP
 			virtualmachine.Status.Phase = vmv1.VmRunning
@@ -452,7 +448,6 @@
 					Status:  metav1.ConditionTrue,
 					Reason:  "Reconciling",
 					Message: fmt.Sprintf("Pod (%s) for VirtualMachine (%s) created successfully", virtualmachine.Status.PodName, virtualmachine.Name)})
-<<<<<<< HEAD
 			{
 				now := time.Now()
 				d := now.Sub(vmRunner.CreationTimestamp.Time)
@@ -462,8 +457,6 @@
 					r.Metrics.vmCreationToVMRunningTime.Observe(d.Seconds())
 				}
 			}
-=======
->>>>>>> d30687bb
 		case runnerSucceeded:
 			virtualmachine.Status.Phase = vmv1.VmSucceeded
 			meta.SetStatusCondition(&virtualmachine.Status.Conditions,
@@ -515,11 +508,7 @@
 		}
 
 		// runner pod found, check/update phase now
-<<<<<<< HEAD
-		switch runnerContainerStatus(vmRunner) {
-=======
 		switch runnerStatus(vmRunner) {
->>>>>>> d30687bb
 		case runnerRunning:
 			// update status by IP of runner pod
 			virtualmachine.Status.PodIP = vmRunner.Status.PodIP
@@ -639,11 +628,7 @@
 		}
 
 		// runner pod found, check that it's still up:
-<<<<<<< HEAD
-		switch runnerContainerStatus(vmRunner) {
-=======
 		switch runnerStatus(vmRunner) {
->>>>>>> d30687bb
 		case runnerSucceeded:
 			virtualmachine.Status.Phase = vmv1.VmSucceeded
 			meta.SetStatusCondition(&virtualmachine.Status.Conditions,
@@ -796,78 +781,11 @@
 		// one is still running.
 		//
 		// Note that this is required because 'VmSucceeded' and 'VmFailed' are true if *at least
-<<<<<<< HEAD
-		// one* container inside the runner pod has finished; the other may still be running.
-=======
 		// one* container inside the runner pod has finished; the VM itself may still be running.
->>>>>>> d30687bb
 		if apierrors.IsNotFound(err) || runnerContainerStopped(vmRunner) {
 			// NB: Cleanup() leaves status .Phase and .RestartCount (+ some others) but unsets other fields.
 			virtualmachine.Cleanup()
 
-<<<<<<< HEAD
-			shouldRestart := virtualmachine.Spec.RestartPolicy == vmv1.RestartPolicyAlways ||
-				(virtualmachine.Spec.RestartPolicy == vmv1.RestartPolicyOnFailure && virtualmachine.Status.Phase == vmv1.VmFailed)
-
-			if shouldRestart {
-				log.Info("Restarting VM runner pod", "VM.Phase", virtualmachine.Status.Phase, "RestartPolicy", virtualmachine.Spec.RestartPolicy)
-				virtualmachine.Status.Phase = vmv1.VmPending // reset to trigger restart
-				*virtualmachine.Status.RestartCount += 1     // increment restart count
-			}
-
-			// TODO for RestartPolicyNever: implement TTL or do nothing
-		}
-	default:
-		// do nothing
-	}
-
-	return nil
-}
-
-type runnerStatus string
-
-const (
-	runnerUnknown   runnerStatus = "Unknown"
-	runnerPending   runnerStatus = "Pending"
-	runnerRunning   runnerStatus = "Running"
-	runnerFailed    runnerStatus = "Failed"
-	runnerSucceeded runnerStatus = "Succeeded"
-)
-
-func runnerContainerStatus(pod *corev1.Pod) runnerStatus {
-	switch pod.Status.Phase {
-	case "", corev1.PodPending:
-		return runnerPending
-	case corev1.PodSucceeded:
-		return runnerSucceeded
-	case corev1.PodFailed:
-		return runnerFailed
-	case corev1.PodUnknown:
-		return runnerUnknown
-
-	// With runners with neonvm-container-mgr, the pod phase itself won't be updated if just the
-	// neonvm-runner container exits or completes.
-	// So we need to manually check through the container statuses to check whether they're ok.
-	case corev1.PodRunning:
-		completed := false
-
-		for _, stat := range pod.Status.ContainerStatuses {
-			if stat.State.Terminated != nil {
-				if stat.State.Terminated.ExitCode == 0 {
-					completed = true
-				} else {
-					// exit code non-zero, so the container failed
-					return runnerFailed
-				}
-			}
-		}
-
-		if completed {
-			return runnerSucceeded
-		} else {
-			return runnerRunning
-		}
-=======
 			var shouldRestart bool
 			switch virtualmachine.Spec.RestartPolicy {
 			case vmv1.RestartPolicyAlways:
@@ -883,26 +801,14 @@
 				virtualmachine.Status.Phase = vmv1.VmPending // reset to trigger restart
 				*virtualmachine.Status.RestartCount += 1     // increment restart count
 			}
->>>>>>> d30687bb
 
 			// TODO for RestartPolicyNever: implement TTL or do nothing
 		}
 	default:
-		panic(fmt.Errorf("unknown pod phase: %q", pod.Status.Phase))
-	}
-}
-
-func runnerContainerStopped(pod *corev1.Pod) bool {
-	if pod.Status.Phase == corev1.PodSucceeded || pod.Status.Phase == corev1.PodFailed {
-		return true
-	}
-
-	for _, stat := range pod.Status.ContainerStatuses {
-		if stat.Name == "neonvm-runner" {
-			return stat.State.Terminated != nil
-		}
-	}
-	return false
+		// do nothing
+	}
+
+	return nil
 }
 
 type runnerStatusKind string
