package main

import (
	"context"
	"encoding/base64"
	"encoding/json"
	"errors"
	"io"
	"net/http"
	"strconv"

	"bytes"
	"flag"
	"fmt"
	"math"
	"net"
	"os"
	"os/exec"
	"os/signal"
	"path/filepath"
	"regexp"
	"strings"
	"sync"
	"syscall"
	"time"

	"github.com/alessio/shellescape"
	"github.com/cilium/cilium/pkg/mac"
	"github.com/containerd/cgroups/v3"
	"github.com/containerd/cgroups/v3/cgroup1"
	"github.com/containerd/cgroups/v3/cgroup2"
	"github.com/digitalocean/go-qemu/qmp"
	"github.com/docker/docker/pkg/ioutils"
	"github.com/docker/libnetwork/types"
	"github.com/kdomanski/iso9660"
	"github.com/opencontainers/runtime-spec/specs-go"
	"github.com/vishvananda/netlink"
	"go.uber.org/zap"
	"k8s.io/apimachinery/pkg/api/resource"

	vmv1 "github.com/neondatabase/autoscaling/neonvm/apis/neonvm/v1"
	"github.com/neondatabase/autoscaling/pkg/api"
)

const (
	QEMU_BIN      = "qemu-system-x86_64"
	QEMU_IMG_BIN  = "qemu-img"
	kernelPath    = "/vm/kernel/vmlinuz"
	kernelCmdline = "panic=-1 init=/neonvm/bin/init memhp_default_state=online_movable console=ttyS1 loglevel=7 root=/dev/vda rw"

	rootDiskPath    = "/vm/images/rootdisk.qcow2"
	runtimeDiskPath = "/vm/images/runtime.iso"
	mountedDiskPath = "/vm/images"

	defaultNetworkBridgeName = "br-def"
	defaultNetworkTapName    = "tap-def"
	defaultNetworkCIDR       = "169.254.254.252/30"

	overlayNetworkBridgeName = "br-overlay"
	overlayNetworkTapName    = "tap-overlay"

	// defaultPath is the default path to the resolv.conf that contains information to resolve DNS. See Path().
	resolveDefaultPath = "/etc/resolv.conf"
	// alternatePath is a path different from defaultPath, that may be used to resolve DNS. See Path().
	resolveAlternatePath = "/run/systemd/resolve/resolv.conf"

	// cgroupPeriod is the period for evaluating cgroup quota
	// in microseconds. Min 1000 microseconds, max 1 second
	cgroupPeriod     = uint64(100000)
	cgroupMountPoint = "/sys/fs/cgroup"
)

var (
	ipv4NumBlock      = `(25[0-5]|2[0-4][0-9]|[01]?[0-9][0-9]?)`
	ipv4Address       = `(` + ipv4NumBlock + `\.){3}` + ipv4NumBlock
	ipv6Address       = `([0-9A-Fa-f]{0,4}:){2,7}([0-9A-Fa-f]{0,4})(%\w+)?`
	nsRegexp          = regexp.MustCompile(`^\s*nameserver\s*((` + ipv4Address + `)|(` + ipv6Address + `))\s*$`)
	nsIPv4Regexpmatch = regexp.MustCompile(`^\s*nameserver\s*((` + ipv4Address + `))\s*$`)
	nsIPv6Regexpmatch = regexp.MustCompile(`^\s*nameserver\s*((` + ipv6Address + `))\s*$`)
	searchRegexp      = regexp.MustCompile(`^\s*search\s*(([^\s]+\s*)*)$`)

	detectSystemdResolvConfOnce sync.Once
	pathAfterSystemdDetection   = resolveDefaultPath
)

// File contains the resolv.conf content and its hash
type resolveFile struct {
	Content []byte
	Hash    string
}

// Get returns the contents of /etc/resolv.conf and its hash
func getResolvConf() (*resolveFile, error) {
	return getSpecific(resolvePath())
}

// GetSpecific returns the contents of the user specified resolv.conf file and its hash
func getSpecific(path string) (*resolveFile, error) {
	resolv, err := os.ReadFile(path)
	if err != nil {
		return nil, err
	}
	hash, err := ioutils.HashData(bytes.NewReader(resolv))
	if err != nil {
		return nil, err
	}
	return &resolveFile{Content: resolv, Hash: hash}, nil
}

// GetNameservers returns nameservers (if any) listed in /etc/resolv.conf
func getNameservers(resolvConf []byte, kind int) []string {
	nameservers := []string{}
	for _, line := range getLines(resolvConf, []byte("#")) {
		var ns [][]byte
		if kind == types.IP {
			ns = nsRegexp.FindSubmatch(line)
		} else if kind == types.IPv4 {
			ns = nsIPv4Regexpmatch.FindSubmatch(line)
		} else if kind == types.IPv6 {
			ns = nsIPv6Regexpmatch.FindSubmatch(line)
		}
		if len(ns) > 0 {
			nameservers = append(nameservers, string(ns[1]))
		}
	}
	return nameservers
}

// GetSearchDomains returns search domains (if any) listed in /etc/resolv.conf
// If more than one search line is encountered, only the contents of the last
// one is returned.
func getSearchDomains(resolvConf []byte) []string {
	domains := []string{}
	for _, line := range getLines(resolvConf, []byte("#")) {
		match := searchRegexp.FindSubmatch(line)
		if match == nil {
			continue
		}
		domains = strings.Fields(string(match[1]))
	}
	return domains
}

// getLines parses input into lines and strips away comments.
func getLines(input []byte, commentMarker []byte) [][]byte {
	lines := bytes.Split(input, []byte("\n"))
	var output [][]byte
	for _, currentLine := range lines {
		var commentIndex = bytes.Index(currentLine, commentMarker)
		if commentIndex == -1 {
			output = append(output, currentLine)
		} else {
			output = append(output, currentLine[:commentIndex])
		}
	}
	return output
}

func resolvePath() string {
	detectSystemdResolvConfOnce.Do(func() {
		candidateResolvConf, err := os.ReadFile(resolveDefaultPath)
		if err != nil {
			// silencing error as it will resurface at next calls trying to read defaultPath
			return
		}
		ns := getNameservers(candidateResolvConf, types.IP)
		if len(ns) == 1 && ns[0] == "127.0.0.53" {
			pathAfterSystemdDetection = resolveAlternatePath
		}
	})
	return pathAfterSystemdDetection
}

func createISO9660runtime(diskPath string, command []string, args []string, env []vmv1.EnvVar, disks []vmv1.Disk) error {
	writer, err := iso9660.NewWriter()
	if err != nil {
		return err
	}
	defer writer.Cleanup()

	if len(command) != 0 {
		err = writer.AddFile(bytes.NewReader([]byte(shellescape.QuoteCommand(command))), "command.sh")
		if err != nil {
			return err
		}
	}

	if len(args) != 0 {
		err = writer.AddFile(bytes.NewReader([]byte(shellescape.QuoteCommand(args))), "args.sh")
		if err != nil {
			return err
		}
	}

	if len(env) != 0 {
		envstring := []string{}
		for _, e := range env {
			envstring = append(envstring, fmt.Sprintf(`export %s=%s`, e.Name, shellescape.Quote(e.Value)))
		}
		envstring = append(envstring, "")
		err = writer.AddFile(bytes.NewReader([]byte(strings.Join(envstring, "\n"))), "env.sh")
		if err != nil {
			return err
		}
	}

	if len(disks) != 0 {
		mounts := []string{}
		for _, disk := range disks {
			mounts = append(mounts, fmt.Sprintf(`/neonvm/bin/mkdir -p %s`, disk.MountPath))
			switch {
			case disk.EmptyDisk != nil:
				mounts = append(mounts, fmt.Sprintf(`/neonvm/bin/mount $(/neonvm/bin/blkid -L %s) %s`, disk.Name, disk.MountPath))
			case disk.ConfigMap != nil || disk.Secret != nil:
				mounts = append(mounts, fmt.Sprintf(`/neonvm/bin/mount -o ro,mode=0644 $(/neonvm/bin/blkid -L %s) %s`, disk.Name, disk.MountPath))
			case disk.Tmpfs != nil:
				mounts = append(mounts, fmt.Sprintf(`/neonvm/bin/chmod 0777 %s`, disk.MountPath))
				mounts = append(mounts, fmt.Sprintf(`/neonvm/bin/mount -t tmpfs -o size=%d %s %s`, disk.Tmpfs.Size.Value(), disk.Name, disk.MountPath))
			default:
				// do nothing
			}
		}
		mounts = append(mounts, "")
		err = writer.AddFile(bytes.NewReader([]byte(strings.Join(mounts, "\n"))), "mounts.sh")
		if err != nil {
			return err
		}
	}

	outputFile, err := os.OpenFile(diskPath, os.O_WRONLY|os.O_TRUNC|os.O_CREATE, 0644)
	if err != nil {
		return err
	}

	// uid=36(qemu) gid=34(kvm) groups=34(kvm)
	err = outputFile.Chown(36, 34)
	if err != nil {
		return err
	}

	err = writer.WriteTo(outputFile, "vmruntime")
	if err != nil {
		return err
	}

	err = outputFile.Close()
	if err != nil {
		return err
	}

	return nil
}

func calcDirUsage(dirPath string) (int64, error) {
	stat, err := os.Lstat(dirPath)
	if err != nil {
		return 0, err
	}

	size := stat.Size()

	if !stat.IsDir() {
		return size, nil
	}

	dir, err := os.Open(dirPath)
	if err != nil {
		return size, err
	}
	defer dir.Close()

	files, err := dir.Readdir(-1)
	if err != nil {
		return size, err
	}

	for _, file := range files {
		if file.Name() == "." || file.Name() == ".." {
			continue
		}
		s, err := calcDirUsage(dirPath + "/" + file.Name())
		if err != nil {
			return size, err
		}
		size += s
	}
	return size, nil
}

func createQCOW2(diskName string, diskPath string, diskSize *resource.Quantity, contentPath *string) error {
	ext4blocksMin := int64(64)
	ext4blockSize := int64(4096)
	ext4blockCount := int64(0)

	if diskSize != nil {
		ext4blockCount = diskSize.Value() / ext4blockSize
	} else if contentPath != nil {
		dirSize, err := calcDirUsage(*contentPath)
		if err != nil {
			return err
		}
		ext4blockCount = int64(math.Ceil(float64(ext4blocksMin) + float64((dirSize / ext4blockSize))))
	} else {
		return errors.New("diskSize or contentPath should be specified")
	}

	if contentPath == nil {
		if err := execFg("mkfs.ext4", "-q", "-L", diskName, "-b", fmt.Sprintf("%d", ext4blockSize), "ext4.raw", fmt.Sprintf("%d", ext4blockCount)); err != nil {
			return err
		}
	} else {
		if err := execFg("mkfs.ext4", "-q", "-L", diskName, "-d", *contentPath, "-b", fmt.Sprintf("%d", ext4blockSize), "ext4.raw", fmt.Sprintf("%d", ext4blockCount)); err != nil {
			return err
		}
	}

	if err := execFg(QEMU_IMG_BIN, "convert", "-q", "-f", "raw", "-O", "qcow2", "-o", "cluster_size=2M,lazy_refcounts=on", "ext4.raw", diskPath); err != nil {
		return err
	}

	if err := execFg("rm", "-f", "ext4.raw"); err != nil {
		return err
	}

	// uid=36(qemu) gid=34(kvm) groups=34(kvm)
	if err := execFg("chown", "36:34", diskPath); err != nil {
		return err
	}

	return nil
}

func createISO9660FromPath(logger *zap.Logger, diskName string, diskPath string, contentPath string) error {
	writer, err := iso9660.NewWriter()
	if err != nil {
		return err
	}
	defer writer.Cleanup()

	dir, err := os.Open(contentPath)
	if err != nil {
		return err
	}
	dirEntrys, err := dir.ReadDir(0)
	if err != nil {
		return err
	}

	for _, file := range dirEntrys {
		fileName := fmt.Sprintf("%s/%s", contentPath, file.Name())
		outputPath := file.Name()

		if file.IsDir() {
			continue
		}
		// try to resolve symlink and check resolved file IsDir
		resolved, err := filepath.EvalSymlinks(fileName)
		if err != nil {
			return err
		}
		resolvedOpen, err := os.Open(resolved)
		if err != nil {
			return err
		}
		resolvedStat, err := resolvedOpen.Stat()
		if err != nil {
			return err
		}
		if resolvedStat.IsDir() {
			continue
		}

		logger.Info("adding file to ISO9660 disk", zap.String("path", outputPath))
		fileToAdd, err := os.Open(fileName)
		if err != nil {
			return err
		}
		defer fileToAdd.Close()

		err = writer.AddFile(fileToAdd, outputPath)
		if err != nil {
			return err
		}
	}

	outputFile, err := os.OpenFile(diskPath, os.O_WRONLY|os.O_TRUNC|os.O_CREATE, 0644)
	if err != nil {
		return err
	}
	// uid=36(qemu) gid=34(kvm) groups=34(kvm)
	err = outputFile.Chown(36, 34)
	if err != nil {
		return err
	}

	err = writer.WriteTo(outputFile, diskName)
	if err != nil {
		return err
	}

	err = outputFile.Close()
	if err != nil {
		return err
	}

	return nil
}

func checkKVM() bool {
	info, err := os.Stat("/dev/kvm")
	if err != nil {
		return false
	}
	mode := info.Mode()

	return mode&os.ModeCharDevice == os.ModeCharDevice
}

func checkDevTun() bool {
	info, err := os.Stat("/dev/net/tun")
	if err != nil {
		return false
	}
	mode := info.Mode()

	return mode&os.ModeCharDevice == os.ModeCharDevice
}

func main() {
	logger := zap.Must(zap.NewProduction()).Named("neonvm-runner")

	var vmSpecDump string
	var vmStatusDump string
	flag.StringVar(&vmSpecDump, "vmspec", vmSpecDump, "Base64 encoded VirtualMachine json specification")
	flag.StringVar(&vmStatusDump, "vmstatus", vmStatusDump, "Base64 encoded VirtualMachine json status")
	flag.Parse()

	selfPodName, ok := os.LookupEnv("K8S_POD_NAME")
	if !ok {
		logger.Fatal("environment variable K8S_POD_NAME missing")
	}

	vmSpecJson, err := base64.StdEncoding.DecodeString(vmSpecDump)
	if err != nil {
		logger.Fatal("Failed to decode VirtualMachine Spec dump", zap.Error(err))
	}
	vmStatusJson, err := base64.StdEncoding.DecodeString(vmStatusDump)
	if err != nil {
		logger.Fatal("Failed to decode VirtualMachine Status dump", zap.Error(err))
	}

	vmSpec := &vmv1.VirtualMachineSpec{}
	if err := json.Unmarshal(vmSpecJson, vmSpec); err != nil {
		logger.Fatal("Failed to unmarshal VM spec", zap.Error(err))
	}
	vmStatus := &vmv1.VirtualMachineStatus{}
	if err := json.Unmarshal(vmStatusJson, vmStatus); err != nil {
		logger.Fatal("Failed to unmarshal VM Status", zap.Error(err))
	}

	qemuCPUs := processCPUs(vmSpec.Guest.CPUs)

	cpus := []string{}
	cpus = append(cpus, fmt.Sprintf("cpus=%d", qemuCPUs.min))
	if qemuCPUs.max != nil {
		cpus = append(cpus, fmt.Sprintf("maxcpus=%d,sockets=1,cores=%d,threads=1", *qemuCPUs.max, *qemuCPUs.max))
	}

	memory := []string{}
	memory = append(memory, fmt.Sprintf("size=%db", vmSpec.Guest.MemorySlotSize.Value()*int64(*vmSpec.Guest.MemorySlots.Min)))
	if vmSpec.Guest.MemorySlots.Max != nil {
		memory = append(memory, fmt.Sprintf("slots=%d", *vmSpec.Guest.MemorySlots.Max-*vmSpec.Guest.MemorySlots.Min))
		memory = append(memory, fmt.Sprintf("maxmem=%db", vmSpec.Guest.MemorySlotSize.Value()*int64(*vmSpec.Guest.MemorySlots.Max)))
	}

	// create iso9660 disk with runtime options (command, args, envs, mounts)
	if err = createISO9660runtime(runtimeDiskPath, vmSpec.Guest.Command, vmSpec.Guest.Args, vmSpec.Guest.Env, vmSpec.Disks); err != nil {
		logger.Fatal("Failed to create iso9660 disk", zap.Error(err))
	}

	// resize rootDisk image of size specified and new size more than current
	type QemuImgOutputPartial struct {
		VirtualSize int64 `json:"virtual-size"`
	}
	// get current disk size by qemu-img info command
	qemuImgOut, err := exec.Command(QEMU_IMG_BIN, "info", "--output=json", rootDiskPath).Output()
	if err != nil {
		logger.Fatal("could not get root image size", zap.Error(err))
	}
	imageSize := QemuImgOutputPartial{}
	json.Unmarshal(qemuImgOut, &imageSize)
	imageSizeQuantity := resource.NewQuantity(imageSize.VirtualSize, resource.BinarySI)

	// going to resize
	if !vmSpec.Guest.RootDisk.Size.IsZero() {
		if vmSpec.Guest.RootDisk.Size.Cmp(*imageSizeQuantity) == 1 {
			logger.Info(fmt.Sprintf("resizing rootDisk from %s to %s", imageSizeQuantity.String(), vmSpec.Guest.RootDisk.Size.String()))
			if err := execFg(QEMU_IMG_BIN, "resize", rootDiskPath, fmt.Sprintf("%d", vmSpec.Guest.RootDisk.Size.Value())); err != nil {
				logger.Fatal("Failed to resize rootDisk", zap.Error(err))
			}
		} else {
			logger.Info(fmt.Sprintf("rootDisk.size (%s) is less than than image size (%s)", vmSpec.Guest.RootDisk.Size.String(), imageSizeQuantity.String()))
		}
	}

	// prepare qemu command line
	qemuCmd := []string{
		"-runas", "qemu",
		"-machine", "q35",
		"-nographic",
		"-no-reboot",
		"-nodefaults",
		"-only-migratable",
		"-audiodev", "none,id=noaudio",
		"-serial", "pty",
		"-serial", "stdio",
		"-msg", "timestamp=on",
		"-qmp", fmt.Sprintf("tcp:0.0.0.0:%d,server,wait=off", vmSpec.QMP),
	}

	// disk details
	qemuCmd = append(qemuCmd, "-drive", fmt.Sprintf("id=rootdisk,file=%s,if=virtio,media=disk,index=0,cache=none", rootDiskPath))
	qemuCmd = append(qemuCmd, "-drive", fmt.Sprintf("id=runtime,file=%s,if=virtio,media=cdrom,readonly=on,cache=none", runtimeDiskPath))
	for _, disk := range vmSpec.Disks {
		switch {
		case disk.EmptyDisk != nil:
			logger.Info("creating QCOW2 image with empty ext4 filesystem", zap.String("diskName", disk.Name))
			dPath := fmt.Sprintf("%s/%s.qcow2", mountedDiskPath, disk.Name)
			if err := createQCOW2(disk.Name, dPath, &disk.EmptyDisk.Size, nil); err != nil {
				logger.Fatal("Failed to create QCOW2 image", zap.Error(err))
			}
			qemuCmd = append(qemuCmd, "-drive", fmt.Sprintf("id=%s,file=%s,if=virtio,media=disk,cache=none", disk.Name, dPath))
		case disk.ConfigMap != nil || disk.Secret != nil:
			dPath := fmt.Sprintf("%s/%s.qcow2", mountedDiskPath, disk.Name)
			mnt := fmt.Sprintf("/vm/mounts%s", disk.MountPath)
			logger.Info("creating iso9660 image", zap.String("diskPath", dPath), zap.String("diskName", disk.Name), zap.String("mountPath", mnt))
			if err := createISO9660FromPath(logger, disk.Name, dPath, mnt); err != nil {
				logger.Fatal("Failed to create ISO9660 image", zap.Error(err))
			}
			qemuCmd = append(qemuCmd, "-drive", fmt.Sprintf("id=%s,file=%s,if=virtio,media=cdrom,cache=none", disk.Name, dPath))
		default:
			// do nothing
		}
	}

	// cpu details
<<<<<<< HEAD
	if vmSpec.EnableAcceleration && checkKVM() {
		logger.Info("using KVM acceleration")
=======
	// NB: EnableAcceleration guaranteed non-nil because the k8s API server sets the default for us.
	if *vmSpec.EnableAcceleration && checkKVM() {
		log.Println("using KVM acceleration")
>>>>>>> cebe4ce4
		qemuCmd = append(qemuCmd, "-enable-kvm")
	} else {
		logger.Warn("not using KVM acceleration")
	}
	qemuCmd = append(qemuCmd, "-cpu", "max")
	qemuCmd = append(qemuCmd, "-smp", strings.Join(cpus, ","))

	// memory details
	qemuCmd = append(qemuCmd, "-m", strings.Join(memory, ","))

	// default (pod) net details
	macDefault, err := defaultNetwork(logger, defaultNetworkCIDR, vmSpec.Guest.Ports)
	if err != nil {
		logger.Fatal("cannot set up default network", zap.Error(err))
	}
	qemuCmd = append(qemuCmd, "-netdev", fmt.Sprintf("tap,id=default,ifname=%s,script=no,downscript=no,vhost=on", defaultNetworkTapName))
	qemuCmd = append(qemuCmd, "-device", fmt.Sprintf("virtio-net-pci,netdev=default,mac=%s", macDefault.String()))

	// overlay (multus) net details
	if vmSpec.ExtraNetwork != nil && vmSpec.ExtraNetwork.Enable {
		macOverlay, err := overlayNetwork(vmSpec.ExtraNetwork.Interface)
		if err != nil {
			logger.Fatal("cannot set up overlay network", zap.Error(err))
		}
		qemuCmd = append(qemuCmd, "-netdev", fmt.Sprintf("tap,id=overlay,ifname=%s,script=no,downscript=no,vhost=on", overlayNetworkTapName))
		qemuCmd = append(qemuCmd, "-device", fmt.Sprintf("virtio-net-pci,netdev=overlay,mac=%s", macOverlay.String()))
	}

	// kernel details
	qemuCmd = append(qemuCmd, "-kernel", kernelPath)
	if vmSpec.ExtraNetwork != nil && vmSpec.ExtraNetwork.Enable {
		qemuCmd = append(qemuCmd, "-append", fmt.Sprintf("ip=%s:::%s:%s:eth1:off %s", vmStatus.ExtraNetIP, vmStatus.ExtraNetMask, vmStatus.PodName, kernelCmdline))
	} else {
		qemuCmd = append(qemuCmd, "-append", kernelCmdline)
	}

	// should runner receive migration ?
	if os.Getenv("RECEIVE_MIGRATION") == "true" {
		qemuCmd = append(qemuCmd, "-incoming", fmt.Sprintf("tcp:0:%d", vmv1.MigrationPort))
	}

	selfCgroupPath, err := getSelfCgroupPath(logger)
	if err != nil {
		logger.Fatal("Failed to get self cgroup path", zap.Error(err))
	}
	// Sometimes we'll get just '/' as our cgroup path. If that's the case, we should reset it so
	// that the cgroup '/neonvm-qemu-...' still works.
	if selfCgroupPath == "/" {
		selfCgroupPath = ""
	}
	// ... but also we should have some uniqueness just in case, so we're not sharing a root level
	// cgroup if that *is* what's happening. This *should* only be relevant for local clusters.
	//
	// We don't want to just use the VM spec's .status.PodName because during migrations that will
	// be equal to the source pod, not this one, which may be... somewhat confusing.
	cgroupPath := fmt.Sprintf("%s/neonvm-qemu-%s", selfCgroupPath, selfPodName)

	logger.Info("Determined QEMU cgroup path", zap.String("path", cgroupPath))

	if err := setCgroupLimit(logger, qemuCPUs.use, cgroupPath); err != nil {
		logger.Fatal("Failed to set cgroup limit", zap.Error(err))
	}
	ctx, cancel := context.WithCancel(context.Background())
	wg := sync.WaitGroup{}

	wg.Add(1)
	go terminateQemuOnSigterm(ctx, logger, vmSpec.QMP, &wg)
	wg.Add(1)
	go listenForCPUChanges(ctx, logger, vmSpec.RunnerPort, cgroupPath, &wg)

	args := append([]string{"-g", fmt.Sprintf("cpu:%s", cgroupPath), QEMU_BIN}, qemuCmd...)
	logger.Info("calling cgexec", zap.Strings("args", args))
	if err := execFg("cgexec", args...); err != nil {
		logger.Error("QEMU exited with error", zap.Error(err))
	} else {
		logger.Info("QEMU exited without error")
	}

	cancel()
	wg.Wait()
}

func handleCPUChange(logger *zap.Logger, w http.ResponseWriter, r *http.Request, cgroupPath string) {
	if r.Method != "POST" {
		logger.Error("unexpected method", zap.String("method", r.Method))
		w.WriteHeader(400)
		return
	}
	body, err := io.ReadAll(r.Body)
	if err != nil {
		logger.Error("could not read body", zap.Error(err))
		w.WriteHeader(400)
		return
	}

	parsed := api.VCPUChange{}
	err = json.Unmarshal(body, &parsed)
	if err != nil {
		logger.Error("could not parse body", zap.Error(err))
		w.WriteHeader(400)
		return
	}

	// update cgroup
	logger.Info("got CPU update", zap.Float64("CPU", parsed.VCPUs.AsFloat64()))
	err = setCgroupLimit(logger, parsed.VCPUs, cgroupPath)
	if err != nil {
		logger.Error("could not set cgroup limit", zap.Error(err))
		w.WriteHeader(500)
		return
	}

	w.WriteHeader(200)
}

func handleCPUCurrent(logger *zap.Logger, w http.ResponseWriter, r *http.Request, cgroupPath string) {
	if r.Method != "GET" {
		logger.Error("unexpected method", zap.String("method", r.Method))
		w.WriteHeader(400)
		return
	}

	cpus, err := getCgroupQuota(cgroupPath)
	if err != nil {
		logger.Error("could not get cgroup quota", zap.Error(err))
		w.WriteHeader(500)
		return
	}
	resp := api.VCPUCgroup{VCPUs: *cpus}
	body, err := json.Marshal(resp)
	if err != nil {
		logger.Error("could not marshal body", zap.Error(err))
		w.WriteHeader(500)
		return
	}

	w.Header().Add("Content-Type", "application/json")
	w.Write(body)
}

func listenForCPUChanges(ctx context.Context, logger *zap.Logger, port int32, cgroupPath string, wg *sync.WaitGroup) {
	defer wg.Done()
	mux := http.NewServeMux()
	loggerHandlers := logger.Named("http-handlers")
	cpuChangeLogger := loggerHandlers.Named("cpu_change")
	mux.HandleFunc("/cpu_change", func(w http.ResponseWriter, r *http.Request) {
		handleCPUChange(cpuChangeLogger, w, r, cgroupPath)
	})
	cpuCurrentLogger := loggerHandlers.Named("cpu_current")
	mux.HandleFunc("/cpu_current", func(w http.ResponseWriter, r *http.Request) {
		handleCPUCurrent(cpuCurrentLogger, w, r, cgroupPath)
	})
	server := http.Server{
		Addr:              fmt.Sprintf("0.0.0.0:%d", port),
		Handler:           mux,
		ReadTimeout:       5 * time.Second,
		ReadHeaderTimeout: 5 * time.Second,
		WriteTimeout:      5 * time.Second,
	}
	errChan := make(chan error)
	go func() {
		errChan <- server.ListenAndServe()
	}()
	select {
	case err := <-errChan:
		if errors.Is(err, http.ErrServerClosed) {
			logger.Info("cpu_change server closed")
		} else if err != nil {
			logger.Fatal("cpu_change exited with error", zap.Error(err))
		}
	case <-ctx.Done():
		err := server.Shutdown(context.Background())
		logger.Info("shut down cpu_change server", zap.Error(err))
	}
}

func getSelfCgroupPath(logger *zap.Logger) (string, error) {
	// There's some fun stuff here. For general information, refer to `man 7 cgroups` - specifically
	// the section titled "/proc files" - for "/proc/cgroups" and "/proc/pid/cgroup".
	//
	// In general, the idea is this: If we start QEMU outside of the cgroup for the container we're
	// running in, we run into multiple problems - it won't show up in metrics, and we'll have to
	// clean up the cgroup ourselves. (not good!).
	//
	// So we'd like to start it in the same cgroup - the question is just how to find the name of
	// the cgroup we're running in. Thankfully, this is visible in `/proc/self/cgroup`!
	// The only difficulty is the file format.
	//
	// In cgroup v1 (which is what we have on EKS [as of 2023-07]), the contents of
	// /proc/<pid>/cgroup tend to look like:
	//
	//   11:cpuset:/path/to/cgroup
	//   10:perf_event:/path/to/cgroup
	//   9:hugetlb:/path/to/cgroup
	//   8:blkio:/path/to/cgroup
	//   7:pids:/path/to/cgroup
	//   6:freezer:/path/to/cgroup
	//   5:memory:/path/to/cgroup
	//   4:net_cls,net_prio:/path/to/cgroup
	//   3:cpu,cpuacct:/path/to/cgroup
	//   2:devices:/path/to/cgroup
	//   1:name=systemd:/path/to/cgroup
	//
	// For cgroup v2, we have:
	//
	//   0::/path/to/cgroup
	//
	// The file format is defined to have 3 fields, separated by colons. The first field gives the
	// Hierarchy ID, which is guaranteed to be 0 if the cgroup is part of a cgroup v2 ("unified")
	// hierarchy.
	// The second field is a comma-separated list of the controllers. Or, if it's cgroup v2, nothing.
	// The third field is the "pathname" of the cgroup *in its hierarchy*, relative to the mount
	// point of the hierarchy.
	//
	// So we're looking for EITHER:
	//  1. an entry like '<N>:<controller...>,cpu,<controller...>:/path/to/cgroup (cgroup v1); OR
	//  2. an entry like '0::/path/to/cgroup', and we'll return the path (cgroup v2)
	// We primarily care about the 'cpu' controller, so for cgroup v1, we'll search for that instead
	// of e.g. "name=systemd", although it *really* shouldn't matter because the paths will be the
	// same anyways.
	//
	// Now: Technically it's possible to run a "hybrid" system with both cgroup v1 and v2
	// hierarchies. If this is the case, it's possible for /proc/self/cgroup to show *some* v1
	// hierarchies attached, in addition to the v2 "unified" hierarchy, for the same cgroup. To
	// handle this, we should look for a cgroup v1 "cpu" controller, and if we can't find it, try
	// for the cgroup v2 unified entry.
	//
	// As far as I (@sharnoff) can tell, the only case where that might actually get messed up is if
	// the CPU controller isn't available for the cgroup we're running in, in which case there's
	// nothing we can do about it! (other than e.g. using a cgroup higher up the chain, which would
	// be really bad tbh).

	// ---
	// On to the show!

	procSelfCgroupContents, err := os.ReadFile("/proc/self/cgroup")
	if err != nil {
		return "", fmt.Errorf("failed to read /proc/self/cgroup: %w", err)
	}
	logger.Info("Read /proc/self/cgroup", zap.String("contents", string(procSelfCgroupContents)))

	// Collect all candidate paths from the lines of the file. If there isn't exactly one,
	// something's wrong and we should make an error.
	var v1Candidates []string
	var v2Candidates []string
	for lineno, line := range strings.Split(string(procSelfCgroupContents), "\n") {
		if line == "" {
			continue
		}

		// Split into the three ':'-delimited fields
		fields := strings.Split(line, ":")
		if len(fields) != 3 {
			return "", fmt.Errorf("line %d of /proc/self/cgroup did not have 3 colon-delimited fields", lineno+1)
		}

		id := fields[0]
		controllers := fields[1]
		path := fields[2]
		if id == "0" {
			v2Candidates = append(v2Candidates, path)
			continue
		}

		// It's not cgroup v2, otherwise id would have been 0. So, check if the comma-separated list
		// of controllers contains 'cpu' as an entry.
		for _, c := range strings.Split(controllers, ",") {
			if c == "cpu" {
				v1Candidates = append(v1Candidates, path)
				break // ... and then continue to the next loop iteration
			}
		}
	}

	var errMsg string

	// Check v1, then v2
	if len(v1Candidates) == 1 {
		return v1Candidates[0], nil
	} else if len(v1Candidates) != 0 {
		errMsg = "More than one applicable cgroup v1 entry in /proc/self/cgroup"
	} else if len(v2Candidates) == 1 {
		return v2Candidates[0], nil
	} else if len(v2Candidates) != 0 {
		errMsg = "More than one applicable cgroup v2 entry in /proc/self/cgroup"
	} else {
		errMsg = "Couldn't find applicable entry in /proc/self/cgroup"
	}

	return "", errors.New(errMsg)
}

func setCgroupLimit(logger *zap.Logger, r vmv1.MilliCPU, cgroupPath string) error {
	isV2 := cgroups.Mode() == cgroups.Unified
	period := cgroupPeriod
	// quota may be greater than period if the cgroup is allowed
	// to use more than 100% of a CPU.
	quota := int64(float64(r) / float64(1000) * float64(cgroupPeriod))
	logger.Info(fmt.Sprintf("setting cgroup CPU limit %v %v", quota, period))
	if isV2 {
		resources := cgroup2.Resources{
			CPU: &cgroup2.CPU{
				Max: cgroup2.NewCPUMax(&quota, &period),
			},
		}
		_, err := cgroup2.NewManager(cgroupMountPoint, cgroupPath, &resources)
		if err != nil {
			return err
		}
	} else {
		_, err := cgroup1.New(cgroup1.StaticPath(cgroupPath), &specs.LinuxResources{
			CPU: &specs.LinuxCPU{
				Quota:  &quota,
				Period: &period,
			},
		})
		if err != nil {
			return err
		}
	}

	return nil
}

func getCgroupQuota(cgroupPath string) (*vmv1.MilliCPU, error) {
	isV2 := cgroups.Mode() == cgroups.Unified
	var path string
	if isV2 {
		path = filepath.Join(cgroupMountPoint, cgroupPath, "cpu.max")
	} else {
		path = filepath.Join(cgroupMountPoint, "cpu", cgroupPath, "cpu.cfs_quota_us")
	}
	data, err := os.ReadFile(path)
	if err != nil {
		return nil, err
	}

	arr := strings.Split(strings.Trim(string(data), "\n"), " ")
	if len(arr) == 0 {
		return nil, fmt.Errorf("unexpected cgroup data")
	}
	quota, err := strconv.ParseUint(arr[0], 10, 64)
	if err != nil {
		return nil, err
	}
	cpu := vmv1.MilliCPU(uint32(quota * 1000 / cgroupPeriod))
	return &cpu, nil
}

type QemuCPUs struct {
	max *int
	min int
	use vmv1.MilliCPU
}

func processCPUs(cpus vmv1.CPUs) QemuCPUs {
	min := int(cpus.Min.RoundedUp())
	use := *cpus.Min
	if cpus.Use != nil {
		use = *cpus.Use
	}

	var max *int
	if cpus.Max != nil {
		val := int(cpus.Max.RoundedUp())
		max = &val
	}
	return QemuCPUs{
		max: max,
		min: min,
		use: use,
	}
}

func terminateQemuOnSigterm(ctx context.Context, logger *zap.Logger, qmpPort int32, wg *sync.WaitGroup) {
	logger = logger.Named("terminate-qemu-on-sigterm")

	defer wg.Done()
	logger.Info("watching OS signals")
	c := make(chan os.Signal, 1) // we need to reserve to buffer size 1, so the notifier are not blocked
	signal.Notify(c, os.Interrupt, syscall.SIGTERM)
	select {
	case <-c:
	case <-ctx.Done():
	}

	logger.Info("got signal, sending powerdown command to QEMU")

	mon, err := qmp.NewSocketMonitor("tcp", fmt.Sprintf("127.0.0.1:%d", qmpPort), 2*time.Second)
	if err != nil {
		logger.Error("failed to connect to QEMU monitor", zap.Error(err))
		return
	}

	if err := mon.Connect(); err != nil {
		logger.Error("failed to start monitor connection", zap.Error(err))
		return
	}
	defer mon.Disconnect()

	qmpcmd := []byte(`{"execute": "system_powerdown"}`)
	_, err = mon.Run(qmpcmd)
	if err != nil {
		logger.Error("failed to execute system_powerdown command", zap.Error(err))
		return
	}

	logger.Info("system_powerdown command sent to QEMU")

	return
}

func calcIPs(cidr string) (net.IP, net.IP, net.IPMask, error) {
	_, ipv4Net, err := net.ParseCIDR(cidr)
	if err != nil {
		return nil, nil, nil, err
	}

	ip0 := ipv4Net.IP.To4()
	mask := ipv4Net.Mask

	ip1 := append(net.IP{}, ip0...)
	ip1[3]++
	ip2 := append(net.IP{}, ip1...)
	ip2[3]++

	return ip1, ip2, mask, nil
}

//lint:ignore U1000 the function is not in use right now, but it's good to have for the future
func execBg(name string, arg ...string) error {
	cmd := exec.Command(name, arg...)
	cmd.Stdout = os.Stdout
	cmd.Stderr = os.Stderr
	if err := cmd.Start(); err != nil {
		return err
	}
	return nil
}

func execFg(name string, arg ...string) error {
	cmd := exec.Command(name, arg...)
	cmd.Stdout = os.Stdout
	cmd.Stderr = os.Stderr
	if err := cmd.Run(); err != nil {
		return err
	}
	return nil
}

func defaultNetwork(logger *zap.Logger, cidr string, ports []vmv1.Port) (mac.MAC, error) {
	// gerenare random MAC for default Guest interface
	mac, err := mac.GenerateRandMAC()
	if err != nil {
		logger.Fatal("could not generate random MAC", zap.Error(err))
		return nil, err
	}

	// create an configure linux bridge
	logger.Info("setup bridge interface", zap.String("name", defaultNetworkBridgeName))
	bridge := &netlink.Bridge{
		LinkAttrs: netlink.LinkAttrs{
			Name: defaultNetworkBridgeName,
		},
	}
	if err := netlink.LinkAdd(bridge); err != nil {
		logger.Fatal("could not create bridge interface", zap.Error(err))
		return nil, err
	}
	ipPod, ipVm, mask, err := calcIPs(cidr)
	if err != nil {
		logger.Fatal("could not parse IP", zap.Error(err))
		return nil, err
	}
	bridgeAddr := &netlink.Addr{
		IPNet: &net.IPNet{
			IP:   ipPod,
			Mask: mask,
		},
	}
	if err := netlink.AddrAdd(bridge, bridgeAddr); err != nil {
		logger.Fatal("could not parse IP", zap.Error(err))
		return nil, err
	}
	if err := netlink.LinkSetUp(bridge); err != nil {
		logger.Fatal("could not set up bridge", zap.Error(err))
		return nil, err
	}

	// create an configure TAP interface
	if !checkDevTun() {
		logger.Info("create /dev/net/tun")
		if err := execFg("mkdir", "-p", "/dev/net"); err != nil {
			return nil, err
		}
		if err := execFg("mknod", "/dev/net/tun", "c", "10", "200"); err != nil {
			return nil, err
		}
		if err := execFg("chown", "qemu:kvm", "/dev/net/tun"); err != nil {
			return nil, err
		}
	}

	logger.Info("setup tap interface", zap.String("name", defaultNetworkTapName))
	tap := &netlink.Tuntap{
		LinkAttrs: netlink.LinkAttrs{
			Name: defaultNetworkTapName,
		},
		Mode:  netlink.TUNTAP_MODE_TAP,
		Flags: netlink.TUNTAP_DEFAULTS,
	}
	if err := netlink.LinkAdd(tap); err != nil {
		logger.Error("could not add tap device", zap.Error(err))
		return nil, err
	}
	if err := netlink.LinkSetMaster(tap, bridge); err != nil {
		logger.Error("could not set up tap as master", zap.Error(err))
		return nil, err
	}
	if err := netlink.LinkSetUp(tap); err != nil {
		logger.Error("could not set up tap device", zap.Error(err))
		return nil, err
	}

	// setup masquerading outgoing (from VM) traffic
	logger.Info("setup masquerading for outgoing traffic")
	if err := execFg("iptables", "-t", "nat", "-A", "POSTROUTING", "-o", "eth0", "-j", "MASQUERADE"); err != nil {
		logger.Error("could not setup masquerading for outgoing traffic", zap.Error(err))
		return nil, err
	}

	// pass incoming traffic to .Guest.Spec.Ports into VM
	for _, port := range ports {
		logger.Info(fmt.Sprintf("setup DNAT for incoming traffic, port %d", port.Port))
		iptablesArgs := []string{
			"-t", "nat", "-A", "PREROUTING",
			"-i", "eth0", "-p", fmt.Sprint(port.Protocol), "--dport", fmt.Sprint(port.Port),
			"-j", "DNAT", "--to", fmt.Sprintf("%s:%d", ipVm.String(), port.Port),
		}
		if err := execFg("iptables", iptablesArgs...); err != nil {
			logger.Error("could not set up DNAT for incoming traffic", zap.Error(err))
			return nil, err
		}
	}

	// get dns details from /etc/resolv.conf
	resolvConf, err := getResolvConf()
	if err != nil {
		logger.Error("could not get DNS details", zap.Error(err))
		return nil, err
	}
	dns := getNameservers(resolvConf.Content, types.IP)[0]
	dnsSearch := strings.Join(getSearchDomains(resolvConf.Content), ",")

	// prepare dnsmask command line (instead of config file)
	logger.Info("run dnsmasq for interface", zap.String("name", defaultNetworkBridgeName))
	dnsMaskCmd := []string{
		"--port=0",
		"--bind-interfaces",
		"--dhcp-authoritative",
		fmt.Sprintf("--interface=%s", defaultNetworkBridgeName),
		fmt.Sprintf("--dhcp-range=%s,static,%d.%d.%d.%d", ipVm.String(), mask[0], mask[1], mask[2], mask[3]),
		fmt.Sprintf("--dhcp-host=%s,%s,infinite", mac.String(), ipVm.String()),
		fmt.Sprintf("--dhcp-option=option:router,%s", ipPod.String()),
		fmt.Sprintf("--dhcp-option=option:dns-server,%s", dns),
		fmt.Sprintf("--dhcp-option=option:domain-search,%s", dnsSearch),
		fmt.Sprintf("--shared-network=%s,%s", defaultNetworkBridgeName, ipVm.String()),
	}

	// run dnsmasq for default Guest interface
	if err := execFg("dnsmasq", dnsMaskCmd...); err != nil {
		logger.Error("could not run dnsmasq", zap.Error(err))
		return nil, err
	}

	return mac, nil
}

func overlayNetwork(iface string) (mac.MAC, error) {
	// gerenare random MAC for overlay Guest interface
	mac, err := mac.GenerateRandMAC()
	if err != nil {
		return nil, err
	}

	// create and configure linux bridge
	bridge := &netlink.Bridge{
		LinkAttrs: netlink.LinkAttrs{
			Name: overlayNetworkBridgeName,
			Protinfo: &netlink.Protinfo{
				Learning: false,
			},
		},
	}
	if err := netlink.LinkAdd(bridge); err != nil {
		return nil, err
	}
	if err := netlink.LinkSetUp(bridge); err != nil {
		return nil, err
	}

	// create an configure TAP interface
	tap := &netlink.Tuntap{
		LinkAttrs: netlink.LinkAttrs{
			Name: overlayNetworkTapName,
		},
		Mode:  netlink.TUNTAP_MODE_TAP,
		Flags: netlink.TUNTAP_DEFAULTS,
	}
	if err := netlink.LinkAdd(tap); err != nil {
		return nil, err
	}
	if err := netlink.LinkSetMaster(tap, bridge); err != nil {
		return nil, err
	}
	if err := netlink.LinkSetUp(tap); err != nil {
		return nil, err
	}

	// add overlay interface to bridge as well
	overlayLink, err := netlink.LinkByName(iface)
	if err != nil {
		return nil, err
	}
	// firsly delete IP address(es) (it it exist) from overlay interface
	overlayAddrs, err := netlink.AddrList(overlayLink, netlink.FAMILY_V4)
	if err != nil {
		return nil, err
	}
	for _, a := range overlayAddrs {
		ip := a.IPNet
		if ip != nil {
			if err := netlink.AddrDel(overlayLink, &a); err != nil {
				return nil, err
			}
		}
	}
	// and now add overlay link to bridge
	if err := netlink.LinkSetMaster(overlayLink, bridge); err != nil {
		return nil, err
	}

	return mac, nil
}<|MERGE_RESOLUTION|>--- conflicted
+++ resolved
@@ -544,14 +544,9 @@
 	}
 
 	// cpu details
-<<<<<<< HEAD
-	if vmSpec.EnableAcceleration && checkKVM() {
-		logger.Info("using KVM acceleration")
-=======
 	// NB: EnableAcceleration guaranteed non-nil because the k8s API server sets the default for us.
 	if *vmSpec.EnableAcceleration && checkKVM() {
-		log.Println("using KVM acceleration")
->>>>>>> cebe4ce4
+		logger.Info("using KVM acceleration")
 		qemuCmd = append(qemuCmd, "-enable-kvm")
 	} else {
 		logger.Warn("not using KVM acceleration")
