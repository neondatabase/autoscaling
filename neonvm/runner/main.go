--- conflicted
+++ resolved
@@ -859,13 +859,9 @@
 	return "", errors.New(errMsg)
 }
 
-<<<<<<< HEAD
 func setCgroupLimit(logger *zap.Logger, r vmv1.MilliCPU, cgroupPath string) error {
-=======
-func setCgroupLimit(r vmv1.MilliCPU, cgroupPath string) error {
 	r *= cpuLimitOvercommitFactor
 
->>>>>>> 54e359b9
 	isV2 := cgroups.Mode() == cgroups.Unified
 	period := cgroupPeriod
 	// quota may be greater than period if the cgroup is allowed
