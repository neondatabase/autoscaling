package main

import (
	"archive/tar"
	"bytes"
	"context"
<<<<<<< HEAD
	_ "embed"
	"encoding/json"
=======
>>>>>>> 477f86fa
	"errors"
	"flag"
	"fmt"
	"io"
	"log"
	"os"
	"path/filepath"
	"strings"
	"text/template"

	"github.com/alessio/shellescape"
	"github.com/docker/docker/api/types"
	"github.com/docker/docker/api/types/container"
	"github.com/docker/docker/client"
	"github.com/docker/docker/pkg/jsonmessage"
	"golang.org/x/term"
	"gopkg.in/yaml.v3"
)

// vm-builder --src alpine:3.16 --dst vm-alpine:dev --file vm-alpine.qcow2

var (
	//go:embed files/Dockerfile.img
	dockerfileVmBuilder string
	//go:embed files/vmstart
	scriptVmStart string
	//go:embed files/inittab
	scriptInitTab string
	//go:embed files/vmacpi
	scriptVmAcpi string
	//go:embed files/vmshutdown
	scriptVmShutdown string
	//go:embed files/vminit
	scriptVmInit string
	//go:embed files/vector.yaml
	configVector string
)

var (
	Version string

	srcImage  = flag.String("src", "", `Docker image used as source for virtual machine disk image: --src=alpine:3.16`)
	dstImage  = flag.String("dst", "", `Docker image with resulting disk image: --dst=vm-alpine:3.16`)
	size      = flag.String("size", "1G", `Size for disk image: --size=1G`)
	outFile   = flag.String("file", "", `Save disk image as file: --file=vm-alpine.qcow2`)
	specFile  = flag.String("spec", "", `File containing additional customization: --spec=spec.yaml`)
	quiet     = flag.Bool("quiet", false, `Show less output from the docker build process`)
	forcePull = flag.Bool("pull", false, `Pull src image even if already present locally`)
	version   = flag.Bool("version", false, `Print vm-builder version`)
)

type dockerMessage struct {
	Stream string `json:"stream"`
	Error  string `json:"error"`
}

func AddTemplatedFileToTar(tw *tar.Writer, tmplArgs any, filename string, tmplString string) error {
	tmpl, err := template.New(filename).Parse(tmplString)
	if err != nil {
		return fmt.Errorf("failed to parse template for %q: %w", filename, err)
	}

	var buf bytes.Buffer
	if err = tmpl.Execute(&buf, tmplArgs); err != nil {
		return fmt.Errorf("failed to execute template for %q: %w", filename, err)
	}

	return addFileToTar(tw, filename, buf.Bytes())
}

func addFileToTar(tw *tar.Writer, filename string, contents []byte) error {
	tarHeader := &tar.Header{
		Name: filename,
		Size: int64(len(contents)),
		Mode: 0755, // TODO: shouldn't just set this for everything.
	}

	if err := tw.WriteHeader(tarHeader); err != nil {
		return fmt.Errorf("failed to write tar header for %q: %w", filename, err)
	}
	if _, err := tw.Write(contents); err != nil {
		return fmt.Errorf("failed to write file content for %q: %w", filename, err)
	}

	return nil
}

type TemplatesContext struct {
	User          string
	Entrypoint    []string
	Cmd           []string
	Env           []string
	RootDiskImage string

	SpecBuild       string
	SpecMerge       string
	InittabCommands []inittabCommand
	ShutdownHook    string
}

type inittabCommand struct {
	SysvInitAction      string
	CommandUser         string
	ShellEscapedCommand string
}

func main() {
	flag.Parse()
	var dstIm string

	if *version {
		fmt.Println(Version)
		os.Exit(0)
	}

	if len(*srcImage) == 0 {
		log.Println("-src not set, see usage info:")
		flag.PrintDefaults()
		os.Exit(1)
	}
	if len(*dstImage) == 0 {
		dstIm = fmt.Sprintf("vm-%s", *srcImage)
		log.Printf("-dst not set, using %s\n", dstIm)
	} else {
		dstIm = *dstImage
	}

	var spec *imageSpec
	if *specFile != "" {
		var err error
		spec, err = readImageSpec(*specFile)
		if err != nil {
			log.Fatalln(err)
			os.Exit(1)
		}
	}

	ctx := context.Background()

	log.Println("Setup docker connection")
	cli, err := client.NewClientWithOpts(client.FromEnv, client.WithAPIVersionNegotiation())
	if err != nil {
		log.Fatalln(err)
	}
	defer cli.Close()

	hostContainsSrcImage := false
	if !*forcePull {
		hostImages, err := cli.ImageList(ctx, types.ImageListOptions{})
		if err != nil {
			log.Fatalln(err)
		}

		for _, img := range hostImages {
			for _, name := range img.RepoTags {
				if name == *srcImage {
					hostContainsSrcImage = true
					break
				}
			}
			if hostContainsSrcImage {
				break
			}
		}
	}

	if !hostContainsSrcImage {
		// pull source image
		log.Printf("Pull source docker image: %s", *srcImage)
		pull, err := cli.ImagePull(ctx, *srcImage, types.ImagePullOptions{})
		if err != nil {
			log.Fatalln(err)
		}
		defer pull.Close()

		// do quiet pull - discard output
		io.Copy(io.Discard, pull)
	}

	log.Printf("Build docker image for virtual machine (disk size %s): %s\n", *size, dstIm)
	imageSpec, _, err := cli.ImageInspectWithRaw(ctx, *srcImage)
	if err != nil {
		log.Fatalln(err)
	}

	// Shell-escape all the command pieces, twice. We need to do it twice because we're generating
	// a shell script that appends these to a second shell script.
	for i := range imageSpec.Config.Entrypoint {
		imageSpec.Config.Entrypoint[i] = shellescape.Quote(shellescape.Quote(imageSpec.Config.Entrypoint[i]))
	}
	for i := range imageSpec.Config.Cmd {
		imageSpec.Config.Cmd[i] = shellescape.Quote(shellescape.Quote(imageSpec.Config.Cmd[i]))
	}

	tmplArgs := TemplatesContext{
		Entrypoint:    imageSpec.Config.Entrypoint,
		Cmd:           imageSpec.Config.Cmd,
		Env:           imageSpec.Config.Env,
		RootDiskImage: *srcImage,
	}

	if len(imageSpec.Config.User) != 0 {
		tmplArgs.User = imageSpec.Config.User
	} else {
		tmplArgs.User = "root"
	}

	tarBuffer := new(bytes.Buffer)
	tw := tar.NewWriter(tarBuffer)
	defer tw.Close()

	if spec != nil {
		tmplArgs.SpecBuild = spec.Build
		tmplArgs.SpecMerge = spec.Merge
		tmplArgs.ShutdownHook = strings.ReplaceAll(spec.ShutdownHook, "\n", "\n\t")

		for _, c := range spec.Commands {
			tmplArgs.InittabCommands = append(tmplArgs.InittabCommands, inittabCommand{
				SysvInitAction:      c.SysvInitAction,
				CommandUser:         c.User,
				ShellEscapedCommand: shellescape.Quote(c.Shell),
			})
		}
		for _, f := range spec.Files {
			var contents []byte
			switch {
			case f.Content != nil:
				contents = []byte(*f.Content)
			case f.HostPath != nil:
				// the 'host path' is relative to the directory that the spec file is in
				path := filepath.Join(filepath.Dir(*specFile), *f.HostPath)

				var err error
				contents, err = os.ReadFile(path)
				if err != nil {
					err = fmt.Errorf("failed to read file %q: %w", path, err)
					log.Fatalln(err)
				}
			}

			if err := addFileToTar(tw, f.Filename, contents); err != nil {
				log.Fatalln(err)
			}
		}
	}

	files := []struct {
		filename string
		tmpl     string
	}{
		{"Dockerfile", dockerfileVmBuilder},
		{"vmstart", scriptVmStart},
		{"vmshutdown", scriptVmShutdown},
		{"inittab", scriptInitTab},
		{"vmacpi", scriptVmAcpi},
		{"vminit", scriptVmInit},
		{"vector.yaml", configVector},
	}

	for _, f := range files {
		if err := AddTemplatedFileToTar(tw, tmplArgs, f.filename, f.tmpl); err != nil {
			log.Fatalln(err)
		}
	}

	buildArgs := make(map[string]*string)
	buildArgs["DISK_SIZE"] = size
	opt := types.ImageBuildOptions{
		Tags: []string{
			dstIm,
		},
		BuildArgs:      buildArgs,
		SuppressOutput: *quiet,
		NoCache:        false,
		Context:        tarBuffer,
		Dockerfile:     "Dockerfile",
		Remove:         true,
		ForceRemove:    true,
	}
	buildResp, err := cli.ImageBuild(ctx, tarBuffer, opt)
	if err != nil {
		log.Fatalln(err)
	}

	defer buildResp.Body.Close()

	out := io.Writer(os.Stdout)
	if *quiet {
		out = io.Discard
	}
	err = jsonmessage.DisplayJSONMessagesStream(buildResp.Body, out, os.Stdout.Fd(), term.IsTerminal(int(os.Stdout.Fd())), nil)
	if err != nil {
		log.Fatalln(err)
	}

	if len(*outFile) != 0 {
		log.Printf("Save disk image as %s", *outFile)
		// create container from docker image we just built
		containerResp, err := cli.ContainerCreate(ctx, &container.Config{
			Image:      dstIm,
			Tty:        false,
			Entrypoint: imageSpec.Config.Entrypoint,
			Cmd:        imageSpec.Config.Cmd,
		}, nil, nil, nil, "")
		if err != nil {
			log.Fatalln(err)
		}
		if len(containerResp.Warnings) > 0 {
			log.Println(containerResp.Warnings)
		}

		// copy file from container as tar archive
		fromContainer, _, err := cli.CopyFromContainer(ctx, containerResp.ID, "/disk.qcow2")
		if err != nil {
			log.Fatalln(err)
		}

		// untar file from tar archive
		tarReader := tar.NewReader(fromContainer)
		for {
			header, err := tarReader.Next()
			if err == io.EOF {
				break
			} else if err != nil {
				log.Fatalln(err)
			}

			if header.Name != "disk.qcow2" {
				log.Printf("skip file %s", header.Name)
				continue
			}
			path := filepath.Join(*outFile)
			info := header.FileInfo()

			file, err := os.OpenFile(path, os.O_CREATE|os.O_TRUNC|os.O_WRONLY, info.Mode())
			if err != nil {
				log.Fatalln(err)
			}
			defer file.Close()
			_, err = io.Copy(file, tarReader)
			if err != nil {
				log.Fatalln(err)
			}
		}
		// remove container
		if err = cli.ContainerRemove(ctx, containerResp.ID, types.ContainerRemoveOptions{}); err != nil {
			log.Println(err)
		}

	}

}

type imageSpec struct {
	Commands     []command `yaml:"commands"`
	ShutdownHook string    `yaml:"shutdownHook,omitempty"`
	Build        string    `yaml:"build"`
	Merge        string    `yaml:"merge"`
	Files        []file    `yaml:"files"`
}

type command struct {
	Name           string `yaml:"name"`
	User           string `yaml:"user"`
	SysvInitAction string `yaml:"sysvInitAction"`
	Shell          string `yaml:"shell"`
}

type file struct {
	Filename string  `yaml:"filename"`
	HostPath *string `yaml:"hostPath,omitempty"`
	Content  *string `yaml:"content,omitempty"`
}

func readImageSpec(path string) (*imageSpec, error) {
	f, err := os.Open(path)
	if err != nil {
		return nil, fmt.Errorf("failed to open file at %q: %w", path, err)
	}

	var spec imageSpec

	dec := yaml.NewDecoder(f)
	dec.KnownFields(true) // disallow unknown fields
	if err := dec.Decode(&spec); err != nil {
		return nil, err
	}

	var errs []error

	for i, c := range spec.Commands {
		for _, e := range c.validate() {
			errs = append(errs, fmt.Errorf("error in commands[%d]: %w", i, e))
		}
	}
	for i, f := range spec.Files {
		for _, e := range f.validate() {
			errs = append(errs, fmt.Errorf("error in files[%d]: %w", i, e))
		}
	}

	if err := errors.Join(errs...); err != nil {
		return nil, fmt.Errorf("invalid image spec: %w", err)
	}

	return &spec, nil
}

func (c command) validate() []error {
	checkNonempty := func(errs *[]error, field string, value string) {
		if value == "" {
			*errs = append(*errs, fmt.Errorf("command must have non-empty field '%s'", field))
		}
	}

	var errs []error

	checkNonempty(&errs, "name", c.Name)
	checkNonempty(&errs, "user", c.User)
	checkNonempty(&errs, "sysvInitAction", c.SysvInitAction)
	checkNonempty(&errs, "shell", c.Shell)

	return errs
}

func (f file) validate() []error {
	var errs []error

	if f.Filename == "" {
		errs = append(errs, errors.New("file must have non-empty field 'filename'"))
	}

	if f.HostPath == nil && f.Content == nil {
		errs = append(errs, errors.New("file missing either 'hostPath' or 'content'"))
	} else if f.HostPath != nil && f.Content != nil {
		errs = append(errs, errors.New("file must have only one of 'hostPath' or 'content'"))
	}

	return errs
}<|MERGE_RESOLUTION|>--- conflicted
+++ resolved
@@ -4,11 +4,7 @@
 	"archive/tar"
 	"bytes"
 	"context"
-<<<<<<< HEAD
 	_ "embed"
-	"encoding/json"
-=======
->>>>>>> 477f86fa
 	"errors"
 	"flag"
 	"fmt"
