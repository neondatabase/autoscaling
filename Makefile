--- conflicted
+++ resolved
@@ -499,12 +499,8 @@
 CODE_GENERATOR_VERSION ?= v0.30.7
 
 KUTTL ?= $(LOCALBIN)/kuttl
-<<<<<<< HEAD
 KUTTL_VERSION ?= v0.18.0
 
-=======
-# k8s deps @ 1.28.3
-KUTTL_VERSION ?= v0.16.0
 ifeq ($(GOARCH), arm64)
     KUTTL_ARCH = arm64
 else ifeq ($(GOARCH), amd64)
@@ -512,7 +508,7 @@
 else
     $(error Unsupported architecture: $(GOARCH))
 endif
->>>>>>> 69163e9e
+
 KUBECTL ?= $(LOCALBIN)/kubectl
 KUBECTL_VERSION ?= v1.30.7
 
