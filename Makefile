# Image URL to use all building/pushing image targets
IMG_CONTROLLER ?= controller:dev
IMG_VXLAN_CONTROLLER ?= vxlan-controller:dev
IMG_RUNNER ?= runner:dev
IMG_DAEMON ?= daemon:dev
IMG_SCHEDULER ?= autoscale-scheduler:dev
IMG_AUTOSCALER_AGENT ?= autoscaler-agent:dev

# Shared base image for caching compiled dependencies.
# It's only used during image builds, so doesn't need to be pushed.
GO_BASE_IMG ?= autoscaling-go-base:dev

E2E_TESTS_VM_IMG ?= vm-postgres:15-bullseye
PG16_DISK_TEST_IMG ?= pg16-disk-test:dev

## Golang details (for local tooling)
GOARCH ?= $(shell go env GOARCH)
GOOS ?= $(shell go env GOOS)

# The target architecture for linux kernel. Possible values: amd64 or arm64.
# Any other supported by linux kernel architecture could be added by introducing new build step into neonvm/hack/kernel/Dockerfile.kernel-builder
UNAME_ARCH := $(shell uname -m)
ifeq ($(UNAME_ARCH),x86_64)
    TARGET_ARCH ?= amd64
else ifeq ($(UNAME_ARCH),aarch64)
    TARGET_ARCH ?= arm64
else
    $(error Unsupported architecture: $(UNAME_ARCH))
endif

# Get the currently used golang base path
GOPATH=$(shell go env GOPATH)
# Get the currently used golang install path (in GOPATH/bin, unless GOBIN is set)
ifeq (,$(shell go env GOBIN))
GOBIN=$(GOPATH)/bin
else
GOBIN=$(shell go env GOBIN)
endif
# Go 1.20 changed the handling of git worktrees:
# https://github.com/neondatabase/autoscaling/pull/130#issuecomment-1496276620
export GOFLAGS=-buildvcs=false

GOFUMPT_VERSION ?= v0.7.0

# Setting SHELL to bash allows bash commands to be executed by recipes.
# Options are set to exit when a recipe line exits non-zero or a piped command fails.
SHELL = /usr/bin/env bash -o pipefail
.SHELLFLAGS = -ec

GIT_INFO := $(shell git describe --long --dirty)

# in CI environment use 'neonvm' as cluster name
# in other cases add $USER as cluster name suffix
# or fallback to 'neonvm' if $USER variable absent
ifdef CI
  CLUSTER_NAME = neonvm
else ifdef USER
  CLUSTER_NAME = neonvm-$(USER)
else
  CLUSTER_NAME = neonvm
endif

.PHONY: all
all: build lint

##@ General

# The help target prints out all targets with their descriptions organized
# beneath their categories. The categories are represented by '##@' and the
# target descriptions by '##'. The awk commands is responsible for reading the
# entire set of makefiles included in this invocation, looking for lines of the
# file as xyz: ## something, and then pretty-format the target and help. Then,
# if there's a line with ##@ something, that gets pretty-printed as a category.
# More info on the usage of ANSI control characters for terminal formatting:
# https://en.wikipedia.org/wiki/ANSI_escape_code#SGR_parameters
# More info on the awk command:
# http://linuxcommand.org/lc3_adv_awk.php

.PHONY: help
help: ## Display this help.
	@awk 'BEGIN {FS = ":.*##"; printf "\nUsage:\n  make \033[36m<target>\033[0m\n"} /^[a-zA-Z_0-9-]+:.*?##/ { printf "  \033[36m%-15s\033[0m %s\n", $$1, $$2 } /^##@/ { printf "\n\033[1m%s\033[0m\n", substr($$0, 5) } ' $(MAKEFILE_LIST)

##@ Development

# Generate a number of things:
#  * Code containing DeepCopy, DeepCopyInto, and DeepCopyObject method implementations
#  * WebhookConfiguration, ClusterRole, and CustomResourceDefinition objects
#  * Go client
.PHONY: generate
generate: ## Generate boilerplate DeepCopy methods, manifests, and Go client
	# Use uid and gid of current user to avoid mismatched permissions
	set -e ; \
	rm -rf neonvm/client neonvm/apis/neonvm/v1/zz_generated.deepcopy.go
	iidfile=$$(mktemp /tmp/iid-XXXXXX) ; \
	docker build \
		--build-arg USER_ID=$(shell id -u $(USER)) \
		--build-arg GROUP_ID=$(shell id -g $(USER)) \
		--build-arg CONTROLLER_TOOLS_VERSION=$(CONTROLLER_TOOLS_VERSION) \
		--build-arg CODE_GENERATOR_VERSION=$(CODE_GENERATOR_VERSION) \
		--file neonvm/hack/Dockerfile.generate \
		--iidfile $$iidfile . ; \
	volumes=('--volume' "$$PWD:/go/src/github.com/neondatabase/autoscaling") ; \
	if [ -f .git ]; then \
		gitdir="$$(git rev-parse --git-common-dir)" ; \
		gitdir="$$(cd -P -- $$gitdir && pwd)" ; \
		volumes+=('--volume' "$$gitdir:$$gitdir") ; \
	fi ; \
	set -x ; \
	docker run --rm \
		"$${volumes[@]}" \
		--workdir /go/src/github.com/neondatabase/autoscaling \
		--user $(shell id -u $(USER)):$(shell id -g $(USER)) \
		$$(cat $$iidfile) \
		./neonvm/hack/generate.sh ; \
	docker rmi $$(cat $$iidfile) ; \
	rm -rf $$iidfile ; \
	go fmt ./...

.PHONY: fmt
fmt: ## Run go fmt against code.
	go run mvdan.cc/gofumpt@${GOFUMPT_VERSION} -w .

.PHONY: vet
vet: ## Run go vet against code.
	# `go vet` requires gcc
	# ref https://github.com/golang/go/issues/56755
	GOOS=linux CGO_ENABLED=0 go vet ./...


TESTARGS ?= ./...
.PHONY: test
test: vet envtest ## Run tests.
	# chmodding KUBEBUILDER_ASSETS dir to make it deletable by owner,
	# otherwise it fails with actions/checkout on self-hosted GitHub runners
	# 	ref: https://github.com/kubernetes-sigs/controller-runtime/pull/2245
	export KUBEBUILDER_ASSETS="$(shell $(ENVTEST) use $(ENVTEST_K8S_VERSION) --bin-dir $(LOCALBIN) -p path)"; \
	find $(KUBEBUILDER_ASSETS) -type d -exec chmod 0755 {} \; ; \
	CGO_ENABLED=0 \
		go test $(TESTARGS) -coverprofile cover.out
	go tool cover -html=cover.out -o cover.html

##@ Build

.PHONY: build
build: vet bin/vm-builder ## Build all neonvm binaries.
	GOOS=linux go build -o bin/controller         neonvm-controller/cmd/*.go
	GOOS=linux go build -o bin/vxlan-controller   neonvm-vxlan-controller/cmd/*.go
	GOOS=linux go build -o bin/runner             neonvm-runner/cmd/*.go
	GOOS=linux go build -o bin/daemon             neonvm-daemon/cmd/*.go
	GOOS=linux go build -o bin/autoscaler-agent   autoscaler-agent/cmd/*.go
	GOOS=linux go build -o bin/scheduler          autoscale-scheduler/cmd/*.go

.PHONY: bin/vm-builder
bin/vm-builder: ## Build vm-builder binary.
	GOOS=linux CGO_ENABLED=0 go build -o bin/vm-builder -ldflags "-X main.Version=${GIT_INFO} -X main.NeonvmDaemonImage=${IMG_DAEMON}" vm-builder/main.go
.PHONY: run
run: vet ## Run a controller from your host.
	go run ./neonvm/main.go

.PHONY: lint
lint: ## Run golangci-lint against code.
	GOOS=linux golangci-lint run

# If you wish built the controller image targeting other platforms you can use the --platform flag.
# (i.e. docker build --platform linux/arm64 ). However, you must enable docker buildKit for it.
# More info: https://docs.docker.com/develop/develop-images/build_enhancements/
.PHONY: docker-build
docker-build: docker-build-controller docker-build-runner docker-build-daemon docker-build-vxlan-controller docker-build-autoscaler-agent docker-build-scheduler ## Build docker images for NeonVM controllers, NeonVM runner, autoscaler-agent, scheduler

.PHONY: docker-push
docker-push: docker-build ## Push docker images to docker registry
	docker push -q $(IMG_CONTROLLER)
	docker push -q $(IMG_RUNNER)
	docker push -q $(IMG_VXLAN_CONTROLLER)
	docker push -q $(IMG_SCHEDULER)
	docker push -q $(IMG_AUTOSCALER_AGENT)

.PHONY: docker-build-go-base
docker-build-go-base:
	docker build \
		--tag $(GO_BASE_IMG) \
		--file Dockerfile.go-base \
		.

.PHONY: docker-build-controller
docker-build-controller: docker-build-go-base ## Build docker image for NeonVM controller
	docker build \
		--tag $(IMG_CONTROLLER) \
		--build-arg GO_BASE_IMG=$(GO_BASE_IMG) \
		--build-arg VM_RUNNER_IMAGE=$(IMG_RUNNER) \
		--build-arg BUILDTAGS=$(if $(PRESERVE_RUNNER_PODS),nodelete) \
		--file neonvm-controller/Dockerfile \
		.

.PHONY: docker-build-runner
docker-build-runner: docker-build-go-base ## Build docker image for NeonVM runner
	docker build \
		--tag $(IMG_RUNNER) \
		--build-arg GO_BASE_IMG=$(GO_BASE_IMG) \
		--file neonvm-runner/Dockerfile \
		.

.PHONY: docker-build-daemon
docker-build-daemon: docker-build-go-base ## Build docker image for NeonVM daemon.
	docker build \
		--tag $(IMG_DAEMON) \
		--build-arg TARGET_ARCH=$(TARGET_ARCH) \
		--file neonvm-daemon/Dockerfile \
		.

.PHONY: docker-build-vxlan-controller
docker-build-vxlan-controller: docker-build-go-base ## Build docker image for NeonVM vxlan controller
	docker build \
		--tag $(IMG_VXLAN_CONTROLLER) \
		--build-arg GO_BASE_IMG=$(GO_BASE_IMG) \
		--build-arg TARGET_ARCH=$(TARGET_ARCH) \
		--file neonvm-vxlan-controller/Dockerfile \
		.

.PHONY: docker-build-autoscaler-agent
docker-build-autoscaler-agent: docker-build-go-base ## Build docker image for autoscaler-agent
	docker buildx build \
		--tag $(IMG_AUTOSCALER_AGENT) \
		--build-arg GO_BASE_IMG=$(GO_BASE_IMG) \
		--build-arg "GIT_INFO=$(GIT_INFO)" \
		--file autoscaler-agent/Dockerfile \
		.

.PHONY: docker-build-scheduler
docker-build-scheduler: docker-build-go-base ## Build docker image for (autoscaling) scheduler
	docker buildx build \
		--tag $(IMG_SCHEDULER) \
		--build-arg GO_BASE_IMG=$(GO_BASE_IMG) \
		--build-arg "GIT_INFO=$(GIT_INFO)" \
		--file autoscale-scheduler/Dockerfile \
		.

.PHONY: docker-build-examples
docker-build-examples: bin/vm-builder ## Build docker images for testing VMs
	./bin/vm-builder -src postgres:15-bullseye -dst $(E2E_TESTS_VM_IMG) -spec tests/e2e/image-spec.yaml -target-arch linux/$(TARGET_ARCH)

.PHONY: docker-build-pg16-disk-test
docker-build-pg16-disk-test: bin/vm-builder ## Build a VM image for testing
	./bin/vm-builder -src alpine:3.19 -dst $(PG16_DISK_TEST_IMG) -spec vm-examples/pg16-disk-test/image-spec.yaml -target-arch linux/$(TARGET_ARCH)

#.PHONY: docker-push
#docker-push: ## Push docker image with the controller.
#	docker push ${IMG_CONTROLLER}

# PLATFORMS defines the target platforms for  the controller image be build to provide support to multiple
# architectures. (i.e. make docker-buildx IMG=myregistry/mypoperator:0.0.1). To use this option you need to:
# - able to use docker buildx . More info: https://docs.docker.com/build/buildx/
# - have enable BuildKit, More info: https://docs.docker.com/develop/develop-images/build_enhancements/
# - be able to push the image for your registry (i.e. if you do not inform a valid value via IMG=<myregistry/image:<tag>> than the export will fail)
# To properly provided solutions that supports more than one platform you should use this option.

#PLATFORMS ?= linux/arm64,linux/amd64,linux/s390x,linux/ppc64le
#.PHONY: docker-buildx
#docker-buildx: test ## Build and push docker image for the controller for cross-platform support
#	# copy existing Dockerfile and insert --platform=${BUILDPLATFORM} into Dockerfile.cross, and preserve the original Dockerfile
#	sed -e '1 s/\(^FROM\)/FROM --platform=\$$\{BUILDPLATFORM\}/; t' -e ' 1,// s//FROM --platform=\$$\{BUILDPLATFORM\}/' Dockerfile > Dockerfile.cross
#	- docker buildx create --name project-v3-builder
#	docker buildx use project-v3-builder
#	- docker buildx build --push --platform=$(PLATFORMS) --tag ${IMG_CONTROLLER} -f Dockerfile.cross
#	- docker buildx rm project-v3-builder
#	rm Dockerfile.cross

##@ Deployment

ifndef ignore-not-found
  ignore-not-found = false
endif

# Build the kernel for the target architecture.
# The builder image platform is not specified because the kernel is built for the target architecture using crosscompilation.
# Target is generic and can be used for any supported architecture by specifying the TARGET_ARCH variable.
.PHONY: kernel
kernel: ## Build linux kernel.
	rm -f neonvm-kernel/vmlinuz; \
	linux_config=$$(ls neonvm-kernel/linux-config-*) \
	kernel_version=$${linux_config##*-} \
	iidfile=$$(mktemp /tmp/iid-XXXXXX); \
	trap "rm $$iidfile" EXIT; \
	docker buildx build \
	    --build-arg KERNEL_VERSION=$$kernel_version \
		--target "kernel_${TARGET_ARCH}" \
		--pull \
		--load \
		--iidfile $$iidfile \
		--file neonvm-kernel/Dockerfile.kernel-builder \
		neonvm-kernel; \
	id=$$(docker create $$(cat $$iidfile)); \
	docker cp $$id:/vmlinuz neonvm-kernel/vmlinuz; \
	docker rm -f $$id

.PHONY: check-local-context
check-local-context: ## Asserts that the current kubectl context is pointing at k3d or kind, to avoid accidentally applying to prod
	@if [ "$$($(KUBECTL) config current-context)" != 'k3d-$(CLUSTER_NAME)' ] && [ "$$($(KUBECTL) config current-context)" != 'kind-$(CLUSTER_NAME)' ]; then echo "kubectl context is not pointing to local k3d or kind cluster (must be k3d-$(CLUSTER_NAME) or kind-$(CLUSTER_NAME))"; exit 1; fi

.PHONY: install
install: check-local-context kustomize ## Install CRDs into the K8s cluster specified in ~/.kube/config.
	$(KUSTOMIZE) build neonvm/config/crd | kubectl apply -f -

.PHONY: uninstall
uninstall: check-local-context kustomize ## Uninstall CRDs from the K8s cluster specified in ~/.kube/config.
	$(KUSTOMIZE) build neonvm/config/crd | kubectl delete --ignore-not-found=$(ignore-not-found) -f -

BUILDTS := $(shell date +%s)
RENDERED ?= $(shell pwd)/rendered_manifests
$(RENDERED):
	mkdir -p $(RENDERED)
.PHONY: render-manifests
render-manifests: $(RENDERED) kustomize
	# Prepare:
	cd neonvm-controller && $(KUSTOMIZE) edit set image controller=$(IMG_CONTROLLER) && $(KUSTOMIZE) edit add annotation buildtime:$(BUILDTS) --force
	cd neonvm-vxlan-controller && $(KUSTOMIZE) edit set image vxlan-controller=$(IMG_VXLAN_CONTROLLER) && $(KUSTOMIZE) edit add annotation buildtime:$(BUILDTS) --force
	cd neonvm-runner/image-loader/bases && $(KUSTOMIZE) edit set image runner=$(IMG_RUNNER) && $(KUSTOMIZE) edit add annotation buildtime:$(BUILDTS) --force
	cd autoscale-scheduler && $(KUSTOMIZE) edit set image autoscale-scheduler=$(IMG_SCHEDULER) && $(KUSTOMIZE) edit add annotation buildtime:$(BUILDTS) --force
	cd autoscaler-agent && $(KUSTOMIZE) edit set image autoscaler-agent=$(IMG_AUTOSCALER_AGENT) && $(KUSTOMIZE) edit add annotation buildtime:$(BUILDTS) --force
	# Build:
	$(KUSTOMIZE) build neonvm/config/whereabouts > $(RENDERED)/whereabouts.yaml
	$(KUSTOMIZE) build neonvm/config/multus-aks > $(RENDERED)/multus-aks.yaml
	$(KUSTOMIZE) build neonvm/config/multus-eks > $(RENDERED)/multus-eks.yaml
	$(KUSTOMIZE) build neonvm/config/multus > $(RENDERED)/multus.yaml
	$(KUSTOMIZE) build neonvm/config > $(RENDERED)/neonvm.yaml
	$(KUSTOMIZE) build neonvm-controller > $(RENDERED)/neonvm-controller.yaml
	$(KUSTOMIZE) build neonvm-vxlan-controller > $(RENDERED)/neonvm-vxlan-controller.yaml
	$(KUSTOMIZE) build neonvm-runner/image-loader > $(RENDERED)/neonvm-runner-image-loader.yaml
	$(KUSTOMIZE) build autoscale-scheduler > $(RENDERED)/autoscale-scheduler.yaml
	$(KUSTOMIZE) build autoscaler-agent > $(RENDERED)/autoscaler-agent.yaml
	# Cleanup:
	cd neonvm-controller && $(KUSTOMIZE) edit set image controller=controller:dev && $(KUSTOMIZE) edit remove annotation buildtime --ignore-non-existence
	cd neonvm-vxlan-controller && $(KUSTOMIZE) edit set image vxlan-controller=vxlan-controller:dev && $(KUSTOMIZE) edit remove annotation buildtime --ignore-non-existence
	cd neonvm-runner/image-loader/bases && $(KUSTOMIZE) edit set image runner=runner:dev && $(KUSTOMIZE) edit remove annotation buildtime --ignore-non-existence
	cd autoscale-scheduler && $(KUSTOMIZE) edit set image autoscale-scheduler=autoscale-scheduler:dev && $(KUSTOMIZE) edit remove annotation buildtime --ignore-non-existence
	cd autoscaler-agent && $(KUSTOMIZE) edit set image autoscaler-agent=autoscaler-agent:dev && $(KUSTOMIZE) edit remove annotation buildtime --ignore-non-existence

render-release: $(RENDERED) kustomize
	# Prepare:
	cd neonvm-controller && $(KUSTOMIZE) edit set image controller=$(IMG_CONTROLLER)
	cd neonvm-vxlan-controller && $(KUSTOMIZE) edit set image vxlan-controller=$(IMG_VXLAN_CONTROLLER)
	cd neonvm-runner/image-loader/bases && $(KUSTOMIZE) edit set image runner=$(IMG_RUNNER)
	cd autoscale-scheduler && $(KUSTOMIZE) edit set image autoscale-scheduler=$(IMG_SCHEDULER)
	cd autoscaler-agent && $(KUSTOMIZE) edit set image autoscaler-agent=$(IMG_AUTOSCALER_AGENT)
	# Build:
	$(KUSTOMIZE) build neonvm/config/whereabouts > $(RENDERED)/whereabouts.yaml
	$(KUSTOMIZE) build neonvm/config/multus-aks > $(RENDERED)/multus-aks.yaml
	$(KUSTOMIZE) build neonvm/config/multus-eks > $(RENDERED)/multus-eks.yaml
	$(KUSTOMIZE) build neonvm/config/multus > $(RENDERED)/multus.yaml
	$(KUSTOMIZE) build neonvm/config > $(RENDERED)/neonvm.yaml
	$(KUSTOMIZE) build neonvm-controller > $(RENDERED)/neonvm-controller.yaml
	$(KUSTOMIZE) build neonvm-vxlan-controller > $(RENDERED)/neonvm-vxlan-controller.yaml
	$(KUSTOMIZE) build neonvm-runner/image-loader > $(RENDERED)/neonvm-runner-image-loader.yaml
	$(KUSTOMIZE) build autoscale-scheduler > $(RENDERED)/autoscale-scheduler.yaml
	$(KUSTOMIZE) build autoscaler-agent > $(RENDERED)/autoscaler-agent.yaml
	# Cleanup:
	cd neonvm-controller && $(KUSTOMIZE) edit set image controller=controller:dev
	cd neonvm-vxlan-controller && $(KUSTOMIZE) edit set image vxlan-controller=vxlan-controller:dev
	cd neonvm-runner/image-loader/bases && $(KUSTOMIZE) edit set image runner=runner:dev
	cd autoscale-scheduler && $(KUSTOMIZE) edit set image autoscale-scheduler=autoscale-scheduler:dev
	cd autoscaler-agent && $(KUSTOMIZE) edit set image autoscaler-agent=autoscaler-agent:dev

.PHONY: deploy
deploy: check-local-context docker-build load-images render-manifests kubectl ## Deploy controller to the K8s cluster specified in ~/.kube/config.
	$(KUBECTL) apply -f $(RENDERED)/multus.yaml
	$(KUBECTL) -n kube-system rollout status daemonset kube-multus-ds
	$(KUBECTL) apply -f $(RENDERED)/whereabouts.yaml
	$(KUBECTL) -n kube-system rollout status daemonset whereabouts
	$(KUBECTL) apply -f $(RENDERED)/neonvm-runner-image-loader.yaml
	$(KUBECTL) -n neonvm-system rollout status daemonset neonvm-runner-image-loader
	$(KUBECTL) apply -f $(RENDERED)/neonvm.yaml
	$(KUBECTL) -n neonvm-system rollout status daemonset neonvm-device-plugin
	$(KUBECTL) apply -f $(RENDERED)/neonvm-controller.yaml
	$(KUBECTL) -n neonvm-system rollout status deployment neonvm-controller
	$(KUBECTL) apply -f $(RENDERED)/neonvm-vxlan-controller.yaml
	$(KUBECTL) -n neonvm-system rollout status daemonset neonvm-vxlan-controller
	# NB: typical upgrade path requires updated scheduler before autoscaler-agents.
	$(KUBECTL) apply -f $(RENDERED)/autoscale-scheduler.yaml
	$(KUBECTL) -n kube-system rollout status deployment autoscale-scheduler
	$(KUBECTL) apply -f $(RENDERED)/autoscaler-agent.yaml
	$(KUBECTL) -n kube-system rollout status daemonset autoscaler-agent

.PHONY: load-images
load-images: check-local-context kubectl kind k3d ## Push docker images to the local kind/k3d cluster
	@if [ $$($(KUBECTL) config current-context) = k3d-$(CLUSTER_NAME) ]; then make k3d-load;  fi
	@if [ $$($(KUBECTL) config current-context) = kind-$(CLUSTER_NAME) ];  then make kind-load; fi

.PHONY: load-example-vms
load-example-vms: check-local-context kubectl kind k3d ## Load the testing VM image to the kind/k3d cluster.
	@if [ $$($(KUBECTL) config current-context) = k3d-$(CLUSTER_NAME) ]; then $(K3D) image import $(E2E_TESTS_VM_IMG) --cluster $(CLUSTER_NAME) --mode direct; fi
	@if [ $$($(KUBECTL) config current-context) = kind-$(CLUSTER_NAME) ]; then $(KIND) load docker-image $(E2E_TESTS_VM_IMG) --name $(CLUSTER_NAME); fi

.PHONY: example-vms
example-vms: TARGET_ARCH=$(TARGET_ARCH)
example-vms: docker-build-examples load-example-vms ## Build and push the testing VM images to the kind/k3d cluster.

<<<<<<< HEAD
.PHONY: example-vms-arm64
example-vms-arm64: TARGET_ARCH=arm64
example-vms-arm64: example-vms

=======
>>>>>>> 58e47465
.PHONY: load-pg16-disk-test
load-pg16-disk-test: check-local-context kubectl kind k3d ## Load the pg16-disk-test VM image to the kind/k3d cluster.
	@if [ $$($(KUBECTL) config current-context) = k3d-$(CLUSTER_NAME) ]; then $(K3D) image import $(PG16_DISK_TEST_IMG) --cluster $(CLUSTER_NAME) --mode direct; fi
	@if [ $$($(KUBECTL) config current-context) = kind-$(CLUSTER_NAME) ]; then $(KIND) load docker-image $(PG16_DISK_TEST_IMG) --name $(CLUSTER_NAME); fi

.PHONY: pg16-disk-test
pg16-disk-test: docker-build-pg16-disk-test load-pg16-disk-test ## Build and push the pg16-disk-test VM test image to the kind/k3d cluster.

.PHONY: kind-load
kind-load: kind # Push docker images to the kind cluster.
	$(KIND) load docker-image \
		$(IMG_CONTROLLER) \
		$(IMG_RUNNER) \
		$(IMG_VXLAN_CONTROLLER) \
		$(IMG_SCHEDULER) \
		$(IMG_AUTOSCALER_AGENT) \
		--name $(CLUSTER_NAME)

.PHONY: k3d-load
k3d-load: k3d # Push docker images to the k3d cluster.
	$(K3D) image import \
		$(IMG_CONTROLLER) \
		$(IMG_RUNNER) \
		$(IMG_VXLAN_CONTROLLER) \
		$(IMG_SCHEDULER) \
		$(IMG_AUTOSCALER_AGENT) \
		--cluster $(CLUSTER_NAME) --mode direct

##@ End-to-End tests

.PHONE: e2e-tools
e2e-tools: k3d kind kubectl kuttl python-init ## Donwnload tools for e2e tests locally if necessary.

.PHONE: e2e
e2e: check-local-context e2e-tools ## Run e2e kuttl tests
	$(KUTTL) test --config tests/e2e/kuttl-test.yaml $(if $(CI),--skip-delete)
	rm -f kubeconfig

##@ Local kind cluster

.PHONY: kind-setup
kind-setup: kind kubectl ## Create local cluster by kind tool and prepared config
	$(KIND) create cluster --name $(CLUSTER_NAME) --config kind/config.yaml
	$(KUBECTL) --context kind-$(CLUSTER_NAME) apply -f https://github.com/cert-manager/cert-manager/releases/latest/download/cert-manager.yaml
	$(KUBECTL) --context kind-$(CLUSTER_NAME) -n cert-manager rollout status deployment cert-manager
	$(KUBECTL) --context kind-$(CLUSTER_NAME) apply -f https://github.com/kubernetes-sigs/metrics-server/releases/latest/download/components.yaml
	$(KUBECTL) --context kind-$(CLUSTER_NAME) patch -n kube-system deployment metrics-server --type=json -p '[{"op":"add","path":"/spec/template/spec/containers/0/args/-","value":"--kubelet-insecure-tls"}]'
	$(KUBECTL) --context kind-$(CLUSTER_NAME) -n kube-system rollout status deployment metrics-server

.PHONY: kind-destroy
kind-destroy: kind ## Destroy local kind cluster
	$(KIND) delete cluster --name $(CLUSTER_NAME)

##@ Local k3d cluster

# K3D_FIX_MOUNTS=1 used to allow foreign CNI (cilium, multus and so on), https://github.com/k3d-io/k3d/pull/1268
.PHONY: k3d-setup
k3d-setup: k3d kubectl ## Create local cluster by k3d tool and prepared config
	K3D_FIX_MOUNTS=1 $(K3D) cluster create $(CLUSTER_NAME) --config k3d/config.yaml $(if $(USE_REGISTRIES_FILE),--registry-config=k3d/registries.yaml)
	$(KUBECTL) --context k3d-$(CLUSTER_NAME) apply -f k3d/cilium.yaml
	$(KUBECTL) --context k3d-$(CLUSTER_NAME) -n kube-system rollout status daemonset  cilium
	$(KUBECTL) --context k3d-$(CLUSTER_NAME) -n kube-system rollout status deployment cilium-operator
	$(KUBECTL) --context k3d-$(CLUSTER_NAME) apply -f https://github.com/cert-manager/cert-manager/releases/latest/download/cert-manager.yaml
	$(KUBECTL) --context k3d-$(CLUSTER_NAME) -n cert-manager rollout status deployment cert-manager

.PHONY: k3d-destroy
k3d-destroy: k3d ## Destroy local k3d cluster
	$(K3D) cluster delete $(CLUSTER_NAME)

##@ Build Dependencies

## Location to install dependencies to
LOCALBIN ?= $(shell pwd)/bin
$(LOCALBIN):
	mkdir -p $(LOCALBIN)

## Tools
KUSTOMIZE ?= $(LOCALBIN)/kustomize
# _should_ be the same version kubectl v1.30.x uses (IE https://github.com/kubernetes/kubectl/blob/release-1.30/go.mod#L44) however
# there is apparently no 5.0.4 binary release
KUSTOMIZE_VERSION ?= v5.1.1

ENVTEST ?= $(LOCALBIN)/setup-envtest
# ENVTEST_K8S_VERSION refers to the version of kubebuilder assets to be downloaded by envtest binary.
# List of available versions: https://storage.googleapis.com/kubebuilder-tools
ENVTEST_K8S_VERSION = 1.30.0

CONTROLLER_GEN ?= $(LOCALBIN)/controller-gen

# k8s deps @ 1.30.7 https://github.com/kubernetes-sigs/controller-tools/blob/<version>/go.mod
CONTROLLER_TOOLS_VERSION ?= v0.15.0

# Should match the kubernetes minor vesion
CODE_GENERATOR_VERSION ?= v0.30.7

KUTTL ?= $(LOCALBIN)/kuttl
# k8s deps @ 1.30.7
KUTTL_VERSION ?= v0.18.0
ifeq ($(GOARCH), arm64)
    KUTTL_ARCH = arm64
else ifeq ($(GOARCH), amd64)
    KUTTL_ARCH = x86_64
else
    $(error Unsupported architecture: $(GOARCH))
endif
KUBECTL ?= $(LOCALBIN)/kubectl
KUBECTL_VERSION ?= v1.30.7

ETCD ?= $(LOCALBIN)/etcd

# Use the same version kuberentes is tested against, see
# https://github.com/kubernetes/kubernetes/blob/release-1.30/build/dependencies.yaml#L65-L67 for example
ETCD_VERSION ?= v3.5.15

KIND ?= $(LOCALBIN)/kind
# https://github.com/kubernetes-sigs/kind/releases/tag/v0.24.0, supports k8s up to 1.31
KIND_VERSION ?= v0.24.0

K3D ?= $(LOCALBIN)/k3d
# k8s deps in go.mod @ 1.30.7
K3D_VERSION ?= v5.7.5

## Install tools
KUSTOMIZE_INSTALL_SCRIPT ?= "https://raw.githubusercontent.com/kubernetes-sigs/kustomize/master/hack/install_kustomize.sh"
.PHONY: kustomize
kustomize: $(KUSTOMIZE) ## Download kustomize locally if necessary.
$(KUSTOMIZE): $(LOCALBIN)
	@test -s $(LOCALBIN)/kustomize || { curl -Ss $(KUSTOMIZE_INSTALL_SCRIPT) | bash -s -- $(subst v,,$(KUSTOMIZE_VERSION)) $(LOCALBIN); }

.PHONY: envtest
envtest: $(ENVTEST) ## Download envtest-setup locally if necessary.
$(ENVTEST): $(LOCALBIN)
	@test -s $(LOCALBIN)/setup-envtest || GOBIN=$(LOCALBIN) go install sigs.k8s.io/controller-runtime/tools/setup-envtest@latest

.PHONY: controller-gen
controller-gen: $(CONTROLLER_GEN) ## Download controller-gen locally if necessary.
$(CONTROLLER_GEN): $(LOCALBIN)
	@test -s $(LOCALBIN)/controller-gen || GOBIN=$(LOCALBIN) go install sigs.k8s.io/controller-tools/cmd/controller-gen@$(CONTROLLER_TOOLS_VERSION)

.PHONY: kind
kind: $(KIND) ## Download kind locally if necessary.
$(KIND): $(LOCALBIN)
	@test -s $(LOCALBIN)/kind || { curl -sfSLo $(KIND) https://kind.sigs.k8s.io/dl/$(KIND_VERSION)/kind-$(GOOS)-$(GOARCH) && chmod +x $(KIND); }

.PHONY: kubectl
kubectl: $(KUBECTL) ## Download kubectl locally if necessary.
$(KUBECTL): $(LOCALBIN)
	@test -s $(LOCALBIN)/kubectl || { curl -sfSLo $(KUBECTL) https://dl.k8s.io/release/$(KUBECTL_VERSION)/bin/$(GOOS)/$(GOARCH)/kubectl && chmod +x $(KUBECTL); }

.PHONY: kuttl
kuttl: $(KUTTL) ## Download kuttl locally if necessary.
$(KUTTL): $(LOCALBIN)
	test -s $(LOCALBIN)/kuttl || { curl -sfSLo $(KUTTL) https://github.com/kudobuilder/kuttl/releases/download/$(KUTTL_VERSION)/kubectl-kuttl_$(subst v,,$(KUTTL_VERSION))_$(GOOS)_$(KUTTL_ARCH) && chmod +x $(KUTTL); }

.PHONY: k3d
k3d: $(K3D) ## Download k3d locally if necessary.
$(K3D): $(LOCALBIN)
	@test -s $(LOCALBIN)/k3d || { curl -sfSLo $(K3D)  https://github.com/k3d-io/k3d/releases/download/$(K3D_VERSION)/k3d-$(GOOS)-$(GOARCH) && chmod +x $(K3D); }

.PHONY: cert-manager
cert-manager: check-local-context kubectl ## install cert-manager to cluster
	$(KUBECTL) apply -f https://github.com/cert-manager/cert-manager/releases/latest/download/cert-manager.yaml

.PHONY: python-init
python-init:
	python3 -m venv tests/e2e/.venv
	tests/e2e/.venv/bin/pip install -r requirements.txt

.PHONY: etcd
etcd: $(ETCD)
$(ETCD): $(LOCALBIN)
	@test -s $(LOCALBIN)/etcd || { \
		if [ "$(GOOS)" = "darwin" ]; then \
			curl -sfSL -o $(LOCALBIN)/etcd-temp https://github.com/etcd-io/etcd/releases/download/$(ETCD_VERSION)/etcd-$(ETCD_VERSION)-$(GOOS)-$(GOARCH).zip && \
			unzip -j $(LOCALBIN)/etcd-temp "*/etcd" "*/etcdctl" -d $(LOCALBIN) && \
			rm $(LOCALBIN)/etcd-temp; \
		else \
			curl -sfSL -o $(LOCALBIN)/etcd-temp https://github.com/etcd-io/etcd/releases/download/$(ETCD_VERSION)/etcd-$(ETCD_VERSION)-$(GOOS)-$(GOARCH).tar.gz && \
			tar -xvf $(LOCALBIN)/etcd-temp -C $(LOCALBIN) --strip-components=1 && \
			rm $(LOCALBIN)/etcd-temp; \
		fi \
	}<|MERGE_RESOLUTION|>--- conflicted
+++ resolved
@@ -394,13 +394,10 @@
 example-vms: TARGET_ARCH=$(TARGET_ARCH)
 example-vms: docker-build-examples load-example-vms ## Build and push the testing VM images to the kind/k3d cluster.
 
-<<<<<<< HEAD
 .PHONY: example-vms-arm64
 example-vms-arm64: TARGET_ARCH=arm64
 example-vms-arm64: example-vms
 
-=======
->>>>>>> 58e47465
 .PHONY: load-pg16-disk-test
 load-pg16-disk-test: check-local-context kubectl kind k3d ## Load the pg16-disk-test VM image to the kind/k3d cluster.
 	@if [ $$($(KUBECTL) config current-context) = k3d-$(CLUSTER_NAME) ]; then $(K3D) image import $(PG16_DISK_TEST_IMG) --cluster $(CLUSTER_NAME) --mode direct; fi
