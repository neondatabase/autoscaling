--- conflicted
+++ resolved
@@ -25,7 +25,6 @@
 func main() {
 	ctx, cancel := signal.NotifyContext(context.Background(), syscall.SIGTERM)
 	defer cancel()
-<<<<<<< HEAD
 	ctx = srv.SetShutdown(ctx)      // allows workers to cause a shutdown
 	ctx = srv.WithOrchestrator(ctx) // creates and starts an orchestrator
 	ctx = srv.SetBaseContext(ctx)   // sets a context for starting async work in request scopes
@@ -37,8 +36,6 @@
 			klog.Fatal("failed to shut down service", err)
 		}
 	}()
-=======
->>>>>>> b2f55069
 
 	buildInfo := util.GetBuildInfo()
 	klog.Infof("buildInfo.GitInfo:   %s", buildInfo.GitInfo)
@@ -55,16 +52,12 @@
 	var pgConnStr string
 	flag.StringVar(&cgroupName, "cgroup", invalidArgValue, "Sets the cgroup to monitor (optional)")
 	flag.BoolVar(&autoRestart, "auto-restart", false, "Automatically cleanup and restart on failure or exit")
-<<<<<<< HEAD
-=======
 	flag.StringVar(&pgConnStr, "pgconnstr", invalidArgValue, "Sets the postgres connection string to enable file cache (optional)")
 
->>>>>>> b2f55069
 	flag.Parse()
 
 	// If we were asked to restart on failure, handle that separately:
 	if autoRestart {
-		// TODO: implement this as a fun/srv.Service.
 		var args []string
 		var cleanupHooks []func()
 
@@ -87,13 +80,10 @@
 		}
 
 		runRestartOnFailure(ctx, args, cleanupHooks)
-<<<<<<< HEAD
 		// this cancels the context
 		srv.GetShutdown(ctx)()
 		// this drops to the defer that waits for all services to shutdown
 		// will run now.
-=======
->>>>>>> b2f55069
 		return
 	}
 
@@ -161,82 +151,9 @@
 
 	for {
 		startTime := time.Now()
-<<<<<<< HEAD
 		sig := make(chan struct{})
 		var exitMode string
 
-		func() {
-			pctx, pcancel := context.WithCancel(context.Background())
-			defer pcancel()
-
-			cmd := exec.Command(selfPath, args...)
-			cmd.Stdout = os.Stdout
-			cmd.Stderr = os.Stderr
-			go func() {
-				defer close(sig)
-				select {
-				case <-pctx.Done():
-					return
-				case <-ctx.Done():
-					if cmd.Process == nil || cmd.ProcessState == nil {
-						return
-					}
-					if cmd.ProcessState.ExitCode() >= 0 {
-						return
-					}
-					var pid int
-					if cmd.Process != nil {
-						pid = cmd.Process.Pid
-					}
-					if err := cmd.Process.Signal(syscall.SIGTERM); err != nil {
-						klog.Infof("could not signal informant process %d: %v", pid, err)
-					}
-				}
-			}()
-
-			err := cmd.Run()
-
-			if err != nil {
-				// lint note: the linter's worried about wrapped errors being incorrect with switch, but
-				// this is cleaner than the alternative (via errors.As) and it's still correct because
-				// exec.Command.Run() explicitly mentions ExitError.
-				switch err.(type) { //nolint:errorlint // see above.
-				case *exec.ExitError:
-					exitMode = "failed"
-					klog.Errorf("vm-informant exited with: %v", err)
-				default:
-					exitMode = "failed to start"
-					klog.Errorf("error running vm-informant: %v", err)
-				}
-			} else {
-				exitMode = ""
-				klog.Warningf("vm-informant exited without error. This should not happen.")
-			}
-
-			pcancel()
-			for _, h := range cleanupHooks {
-				h()
-			}
-		}()
-
-		select {
-		case <-ctx.Done():
-			klog.Infof("vm0informant: received signal")
-			return
-		case <-sig:
-			dur := time.Since(startTime)
-			if dur < minWaitDuration {
-				// drain the timer before resetting it:
-				if !timer.Stop() {
-					<-timer.C
-				}
-				timer.Reset(minWaitDuration - dur)
-
-				klog.Infof("vm-informant %s. respecting minimum wait of %s", exitMode, minWaitDuration)
-				select {
-				case <-ctx.Done():
-					klog.Infof("vm0informant: received signal")
-=======
 		func() {
 			pctx, pcancel := context.WithCancel(context.Background())
 			defer pcancel()
@@ -249,6 +166,8 @@
 			err := cmd.Start()
 			if err == nil {
 				go func() {
+					defer close(sig)
+
 					select {
 					case <-pctx.Done():
 						return
@@ -287,22 +206,21 @@
 
 		select {
 		case <-ctx.Done():
-			klog.Infof("vm-informant restart loop: received termination signal")
+			klog.Infof("vm-informant: received signal")
 			return
-		default:
+		case <-sig:
 			dur := time.Since(startTime)
-			if dur < minSubProcessRestartInterval {
-				// drain the timer before resetting it, required by Timer.Reset:
+			if dur < minWaitDuration {
+				// drain the timer before resetting it, required by Timer.Reset::
 				if !timer.Stop() {
 					<-timer.C
 				}
-				timer.Reset(minSubProcessRestartInterval - dur)
-
-				klog.Infof("vm-informant exited. respecting minimum wait of %s", minSubProcessRestartInterval)
+				timer.Reset(minWaitDuration - dur)
+
+				klog.Infof("vm-informant %s. respecting minimum wait of %s", exitMode, minWaitDuration)
 				select {
 				case <-ctx.Done():
 					klog.Infof("vm-informant restart loop: received termination signal")
->>>>>>> b2f55069
 					return
 				case <-timer.C:
 					continue
