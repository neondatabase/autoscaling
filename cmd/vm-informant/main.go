package main

import (
	"context"
	"errors"
	"flag"
	"fmt"
	"net/http"
	"os"
	"os/exec"
	"os/signal"
	"syscall"
	"time"

	"github.com/containerd/cgroups/v3/cgroup2"

	klog "k8s.io/klog/v2"

	"github.com/neondatabase/autoscaling/pkg/informant"
	"github.com/neondatabase/autoscaling/pkg/util"
)

const minSubProcessRestartInterval = 5 * time.Second

func main() {
	ctx, cancel := signal.NotifyContext(context.Background(), syscall.SIGTERM)
	defer cancel()

	buildInfo := util.GetBuildInfo()
	klog.Infof("buildInfo.GitInfo:   %s", buildInfo.GitInfo)
	klog.Infof("buildInfo.GoVersion: %s", buildInfo.GoVersion)

	// Below, we want to be able to distinguish between absence of flags and presence of empty
	// flags. The only way we can reliably do this is by setting defaults to a sentinel value that
	// isn't possible to create otherwise. In this case, it's a string containing a null byte, which
	// cannot be provided (due to C's null-terminated strings).
	invalidArgValue := "\x00"

	var cgroupName string
	var autoRestart bool
	var pgConnStr string
	flag.StringVar(&cgroupName, "cgroup", invalidArgValue, "Sets the cgroup to monitor (optional)")
	flag.BoolVar(&autoRestart, "auto-restart", false, "Automatically cleanup and restart on failure or exit")
	flag.StringVar(&pgConnStr, "pgconnstr", invalidArgValue, "Sets the postgres connection string to enable file cache (optional)")

	flag.Parse()

	// If we were asked to restart on failure, handle that separately:
	if autoRestart {
		var args []string
		var cleanupHooks []func()

		if pgConnStr != invalidArgValue {
			args = append(args, "-pgconnstr", pgConnStr)
		}
		if cgroupName != invalidArgValue {
			args = append(args, "-cgroup", cgroupName)
			cleanupHooks = append(cleanupHooks, func() {
				klog.Infof("vm-informant cleanup hook: making sure cgroup %q is thawed", cgroupName)
				manager, err := cgroup2.Load(fmt.Sprint("/", cgroupName))
				if err != nil {
					klog.Warningf("Error making cgroup handler: %s", err)
					return
				}
				if err := manager.Thaw(); err != nil {
					klog.Warningf("Error thawing cgroup: %s", err)
				}
			})
		}

		runRestartOnFailure(ctx, args, cleanupHooks)
		return
	}

	var stateOpts []informant.NewStateOpts

	if cgroupName != invalidArgValue {
		cgroupConfig := informant.DefaultCgroupConfig
		klog.Infof("Selected cgroup %q, starting handler with config %+v", cgroupName, cgroupConfig)
		cgroup, err := informant.NewCgroupManager(cgroupName)
		if err != nil {
			klog.Fatalf("Error starting cgroup handler for cgroup name %q: %s", cgroupName, err)
		}

		stateOpts = append(stateOpts, informant.WithCgroup(cgroup, cgroupConfig))
	} else {
		klog.Infof("No cgroup selected")
	}

	if pgConnStr != invalidArgValue {
		fileCacheConfig := informant.DefaultFileCacheConfig
		klog.Infof("Selected postgres file cache, connstr = %q and config = %+v", pgConnStr, fileCacheConfig)
		stateOpts = append(stateOpts, informant.WithPostgresFileCache(pgConnStr, fileCacheConfig))
	} else {
		klog.Infof("No postgres file cache selected")
	}

	agents := informant.NewAgentSet()
	state, err := informant.NewState(agents, informant.DefaultStateConfig, stateOpts...)
	if err != nil {
		klog.Fatalf("Error starting informant.NewState: %s", err)
	}

	mux := http.NewServeMux()
	util.AddHandler("", mux, "/register", http.MethodPost, "AgentDesc", state.RegisterAgent)
	// FIXME: /downscale and /upscale should have the AgentID in the request body
	util.AddHandler("", mux, "/downscale", http.MethodPut, "RawResources", state.TryDownscale)
	util.AddHandler("", mux, "/upscale", http.MethodPut, "RawResources", state.NotifyUpscale)
	util.AddHandler("", mux, "/unregister", http.MethodDelete, "AgentDesc", state.UnregisterAgent)

	server := http.Server{Addr: "0.0.0.0:10301", Handler: mux}
	klog.Infof("Starting server at %s", server.Addr)
	err = server.ListenAndServe()
	if errors.Is(err, http.ErrServerClosed) {
		klog.Infof("Server ended.")
	} else {
		klog.Fatalf("Server failed: %s", err)
	}
}

// runRestartOnFailure repeatedly calls this binary with the same flags, but with 'auto-restart'
// removed.
//
// We execute ourselves as a subprocess so that it's possible to appropriately cleanup after
// termination by various signals (or an unhandled panic!). This is worthwhile because we *really*
// don't want to leave the cgroup frozen while waiting to restart.
func runRestartOnFailure(ctx context.Context, args []string, cleanupHooks []func()) {
	selfPath := os.Args[0]
	timer := time.NewTimer(0)
	defer timer.Stop()

	for {
		startTime := time.Now()
		func() {
			pctx, pcancel := context.WithCancel(context.Background())
			defer pcancel()

			cmd := exec.Command(selfPath, args...)
			cmd.Stdout = os.Stdout
			cmd.Stderr = os.Stderr

			err := cmd.Start()
			if err == nil {
				go func() {
					select {
					case <-pctx.Done():
						return
					case <-ctx.Done():
						if pctx.Err() != nil {
							// the process has already returned
							// and we don't need to signal it
							return
						}
						if err := cmd.Process.Signal(syscall.SIGTERM); err != nil {
							klog.Warningf("could not signal vm-informant process: %v", err)
						}
					}
				}()

				// this is blocking, but we should
				// have killed the process in the
				// wait goroutine, or the process would
				// return normally.
				err = cmd.Wait()
				// stop the goroutine above, as the
				// process has already returned.
				pcancel()
			}

<<<<<<< HEAD
			if err != nil {
				klog.Errorf("vm-informant exited with error: %v", err)
			} else {
				klog.Warningf("vm-informant exited without error. This should not happen.")
			}
=======
		klog.Infof("Running vm-informant with args %+v", args)
		cmd := exec.CommandContext(context.TODO(), selfPath, args...)
		cmd.Stdout = os.Stdout
		cmd.Stderr = os.Stderr
		err := cmd.Run()

		var exitMode string
>>>>>>> 6884919e

			for _, h := range cleanupHooks {
				h()
			}
		}()

		select {
		case <-ctx.Done():
			klog.Infof("vm-informant restart loop: received termination signal")
			return
		default:
			dur := time.Since(startTime)
			if dur < minSubProcessRestartInterval {
				// drain the timer before resetting it, required by Timer.Reset:
				if !timer.Stop() {
					<-timer.C
				}
				timer.Reset(minSubProcessRestartInterval - dur)

				klog.Infof("vm-informant exited. respecting minimum wait of %s", minSubProcessRestartInterval)
				select {
				case <-ctx.Done():
					klog.Infof("vm-informant restart loop: received termination signal")
					return
				case <-timer.C:
					continue
				}
			}

			klog.Infof("vm-informant restarting immediately")
			continue
		}
	}
}<|MERGE_RESOLUTION|>--- conflicted
+++ resolved
@@ -139,6 +139,7 @@
 			cmd.Stdout = os.Stdout
 			cmd.Stderr = os.Stderr
 
+			klog.Infof("Running vm-informant with args %+v", args)
 			err := cmd.Start()
 			if err == nil {
 				go func() {
@@ -167,21 +168,11 @@
 				pcancel()
 			}
 
-<<<<<<< HEAD
 			if err != nil {
 				klog.Errorf("vm-informant exited with error: %v", err)
 			} else {
 				klog.Warningf("vm-informant exited without error. This should not happen.")
 			}
-=======
-		klog.Infof("Running vm-informant with args %+v", args)
-		cmd := exec.CommandContext(context.TODO(), selfPath, args...)
-		cmd.Stdout = os.Stdout
-		cmd.Stderr = os.Stderr
-		err := cmd.Run()
-
-		var exitMode string
->>>>>>> 6884919e
 
 			for _, h := range cleanupHooks {
 				h()
