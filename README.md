# Autoscaling

Vertical autoscaling for a fleet of postgres instances running in a Kubernetes cluster.

For more on how Neon's Autoscaling works, check out <https://neon.tech/docs/introduction/autoscaling>.

## Development status

Autoscaling is used internally within Neon, and makes some minor assumptions about Neon-specifics.

We do not officially support use of autoscaling externally — in other words, you're welcome to try
it out yourself, submit bugs, fork the code, etc., but we make no guarantees about timely responses
to issues from running locally.

For help from the community, check out our Discord: <https://neon.tech/discord>.

## Quick access

The deployment files and a vm-builder binary are attached to each release.

Check out [Building and running](#building-and-running) below for local development.

## How it works

We want to dynamically change the amount of CPUs and memory of running postgres instances, _without
breaking TCP connections to postgres_.

This relatively easy when there's already spare resources on the physical (Kubernetes) node, but it
takes careful coordination to move postgres instances from one node to another when the original
node doesn't have the room.

We've tried a bunch of existing tools and settled on the following:

* Use [VM live migration](https://www.qemu.org/docs/master/devel/migration/index.html) to move running
  postgres instances between physical nodes
* QEMU is used as our hypervisor
* [NeonVM](./README-NeonVM.md) orchestrates NeonVM VMs as custom resources in
  K8s, and is responsible for scaling allocated resources (CPU and memory)
* A modified K8s scheduler ensures that we don't overcommit resources and triggers migrations when
  demand is above a pre-configured threshold
* Each K8s node has an `autoscaler-agent` pod that triggers scaling decisions and makes resource
  requests to the K8s scheduler on the VMs' behalf to reserve additional resources for them
* Each compute node runs the `vm-monitor` binary, which communicates to the autoscaler-agent so that it can
  immediately respond to memory pressure by scaling up (among other things).
* For Neon's postgres instances, we also track cache usage and potentially scale based on the
  heuristically determined working set size, which dramatically speeds up OLTP workloads.

Networking is preserved across migrations by giving each VM an additional IP address on a bridge
network spanning the cluster with a flat topology; the L2 network figures out "by itself" where to
send the packets after migration.

For more information, refer to [ARCHITECTURE.md](./ARCHITECTURE.md).

## Building and running

> [!NOTE]
> NeonVM and Autoscaling are not expected to work outside Linux x86.

### Install dependencies

To run autoscaling locally you need to install dependencies:
- [`kubectl`]
- [`kind`]/[`k3d`]
- [`kuttl`] (for e2e tests)

[`kubectl`]: https://kubernetes.io/docs/tasks/tools/#kubectl
[`kind`]: https://kubernetes.io/docs/tasks/tools/#kind
[`kuttl`]: https://kuttl.dev/
[`k3d`]: https://k3d.io

### Running locally

Build NeonVM Linux kernel (it takes time, can be run only once)

```sh
make kernel
```

Build docker images:

```sh
make docker-build
```

Start local cluster with [`kind`] or [`k3d`]:

```sh
make kind-setup # or make k3d-setup
```

Deploy NeonVM and Autoscaling components

```sh
make deploy
```

Build and load the test VM:

```sh
make vm-examples
```

Start the test VM:

```sh
kubectl apply -f vm-deploy.yaml
```

### Running pgbench

Broadly, the `run-bench.sh` script just exists to be expensive on CPU, so that more vCPU will be
allocated to the vm. You can run it with:

```sh
scripts/run-bench.sh
# or:
VM_NAME=postgres16-disk-test scripts/run-bench.sh
```

### Running `allocate-loop`

To test on-demand memory reservation, the [`allocate-loop`] binary is built into the test VM, and
can be used to slowly increasing memory allocations of arbitrary size. For example:

```sh
# After ssh-ing into the VM:
cgexec -g memory:neon-test allocate-loop 256 2280
#^^^^^^^^^^^^^^^^^^^^^^^^^               ^^^ ^^^^
# run it in the neon-test cgroup  ;  use 256 <-> 2280 MiB
```

[`allocate-loop`]: vm-examples/pg16-disk-test/allocate-loop.c

### E2E tests

To run the end-to-end tests, you need to have [`kuttl`] installed. You can run the tests with:
```sh
make e2e
```

<<<<<<< HEAD
## Contributing

Splitting PRs into commits is preferred, as it allows for cleaner git history and makes the review easier.

For all commits, we require PR number to be present in the commit subject, like that:
```
  neonvm: Remove neonvm-runner version [2/2] (#1381)
                                             ^ like that
```

This happens automatically when PRs are merged with squash. When PRs are merged with rebase, we have a helper script `scripts/git-pr-number.sh`. 

Therefore, workflow becomes:
1. Create your commits locally.
2. Create a PR.
3. Run `scripts/git-pr-number.sh`, it will detect there is a PR open and will adjust the commit subjects.
4. `git push --force-with-lease origin <YOUR BRANCH>`.
   **Warning:** Using `git push -f` (force push) can overwrite remote branch history and delete commits made by others. It is safer to use `git push --force-with-lease`, which ensures the force push only proceeds if the remote branch has not been updated since your last fetch.
=======
### `make run-e2e`

During active development, when the kernel is already built and cluster created, one can do `make run-e2e` to test current code, which resolves to `make deploy vm-examples e2e`.
>>>>>>> 4785718d
<|MERGE_RESOLUTION|>--- conflicted
+++ resolved
@@ -138,12 +138,16 @@
 make e2e
 ```
 
-<<<<<<< HEAD
+### `make run-e2e`
+
+During active development, when the kernel is already built and cluster created, one can do `make run-e2e` to test current code, which resolves to `make deploy vm-examples e2e`.
+
+
 ## Contributing
 
 Splitting PRs into commits is preferred, as it allows for cleaner git history and makes the review easier.
 
-For all commits, we require PR number to be present in the commit subject, like that:
+For all commits, we require PR number to be present in the commit subject:
 ```
   neonvm: Remove neonvm-runner version [2/2] (#1381)
                                              ^ like that
@@ -156,9 +160,4 @@
 2. Create a PR.
 3. Run `scripts/git-pr-number.sh`, it will detect there is a PR open and will adjust the commit subjects.
 4. `git push --force-with-lease origin <YOUR BRANCH>`.
-   **Warning:** Using `git push -f` (force push) can overwrite remote branch history and delete commits made by others. It is safer to use `git push --force-with-lease`, which ensures the force push only proceeds if the remote branch has not been updated since your last fetch.
-=======
-### `make run-e2e`
-
-During active development, when the kernel is already built and cluster created, one can do `make run-e2e` to test current code, which resolves to `make deploy vm-examples e2e`.
->>>>>>> 4785718d
+   **Warning:** Using `git push -f` (force push) can overwrite remote branch history and delete commits made by others. It is safer to use `git push --force-with-lease`, which ensures the force push only proceeds if the remote branch has not been updated since your last fetch.