# More info on config here: https://golangci-lint.run/usage/configuration/
run:
  deadline: 5m
  issues-exit-code: 1

issues:
  exclude:
    # ChanMutex contains only a channel, which *is* safe to copy
    - 'copylocks: .* copies lock value.*: github\.com/neondatabase/autoscaling/pkg/util\.ChanMutex'

output:
  format: colored-line-number
  print-issued-lines: true
  print-linter-name: true
  sort-results: true

linters:
  enable:
    # enabled by default:
    - errcheck    # unchecked error values
    - gosimple    # simplifications
    - govet       # various items, see: https://pkg.go.dev/cmd/vet
    - ineffassign # detects unused assignments
    - staticcheck # some rules from staticcheck.io
    - typecheck   # typechecks code, like the compiler
    - unused      # checks for unused constants/variables/functions/types

    # explicitly enabled:
    - asciicheck       # all identifiers are ASCII
    - bidichk          # no Unicode bidi sequences as per CVE-2021-42574
    - bodyclose        # HTTP response bodies are closed
    - dupword          # things like 'the the' in comments/strings
    - durationcheck    # bad time.Duration arithmetic
    - errorlint        # common errors with Go 1.13+ error wrapping
    - exhaustruct      # all struct fields are initialized
    - exportloopref    # escaping pointers to loop variables
    - gci              # deterministic import ordering
    - gocritic         # lots of small checks, see <https://go-critic.com/overview>
    - noctx            # HTTP requests are passed a Context
    - nolintlint       # bad "nolint" directives
    - predeclared      # no identifiers in Go's list of predeclared identifiers, see <https://go.dev/ref/spec#Predeclared_identifiers>
    - unparam          # no unused function parameters or return values

linters-settings:
  # see: <https://golangci-lint.run/usage/linters/#dupword>, <https://github.com/Abirdcfly/dupword>
  dupword:
    # only enable a few common cases here. Typically, duplicated words will be short
    keywords: ["a", "and", "at", "for", "from", "the"]

  # see: <https://golangci-lint.run/usage/linters/#exhaustruct>
  exhaustruct:
    exclude:
      - '^crypto/tls\.Config$'
      - '^net/http\.(Client|Server)'
      - '^net\.(Dialer|TCPAddr)$'
      - '^archive/tar\.Header$'
      - '^k8s\.io/api/core/v1\.\w+$'
      - '^k8s\.io/apimachinery/pkg/api/resource\.Quantity$'
<<<<<<< HEAD
      - '^github.com/prometheus/client_golang/prometheus(/.*)?\.\w+Opts$'
=======
      # metav1.{CreateOptions,GetOptions,ListOptions,WatchOptions,PatchOptions,UpdateOptions,DeleteOptions}
      - '^k8s\.io/apimachinery/pkg/apis/meta/v1\.(Create|Get|List|Watch|Patch|Update|Delete)Options$'
      - '^k8s\.io/apimachinery/pkg/apis/meta/v1\.(Condition|LabelSelector|ObjectMeta)$'
      - '^k8s\.io/client-go/tools/leaderelection/resourcelock\.ResourceLockConfig$'
      - '^k8s\.io/client-go/tools/leaderelection\.(LeaderCallbacks|LeaderElectionConfig)$'
      - '^sigs\.k8s\.io/controller-runtime/pkg/client\.Options$'
      - '^sigs\.k8s\.io/controller-runtime/pkg/controller\.Options$'
      - '^sigs\.k8s\.io/controller-runtime/pkg/envtest\.(Environment|WebhookInstallOptions)$'
      - '^sigs\.k8s\.io/controller-runtime/pkg/manager\.Options$'
      - '^sigs\.k8s\.io/controller-runtime/pkg/reconcile\.Result$'
      - '^sigs\.k8s\.io/controller-runtime/pkg/scheme\.Builder$'
      - '^github\.com/containerd/cgroups/v3/cgroup2\.(Resources|Memory)'
      - '^github\.com/containerd/cgroups/v3/cgroup2\.CPU$'
      - '^github\.com/docker/docker/api/types/container\.Config$'
      - '^github\.com/docker/docker/api/types\.\w+Options$'
      - '^github\.com/opencontainers/runtime-spec/specs-go\.\w+$' # Exempt the entire package. Too many big structs.
      - '^github\.com/prometheus/client_golang/prometheus(/.*)?\.\w+Opts$'
>>>>>>> cc638190
      - '^github\.com/tychoish/fun/pubsub\.BrokerOptions$'
      - '^github\.com/vishvananda/netlink\.\w+$' # Exempt the entire package. Too many big structs.
      # vmapi.{VirtualMachine,VirtualMachineSpec,VirtualMachineMigration,VirtualMachineMigrationSpec}
      - '^github\.com/neondatabase/autoscaling/neonvm/apis/neonvm/v1\.VirtualMachine(Migration)?(Spec)?$'
      - '^github\.com/neondatabase/autoscaling/neonvm/apis/neonvm/v1\.IPPool$'
      - '^github\.com/neondatabase/autoscaling/pkg/agent/core\.ActionSet$'
      - '^github\.com/neondatabase/autoscaling/pkg/util/patch\.Operation$'
      - '^github\.com/neondatabase/autoscaling/pkg/util/watch\.HandlerFuncs$'

  # see: <https://golangci-lint.run/usage/linters/#gci>
  gci:
    custom-order: true
    skip-generated: true
    sections:
      - standard
      - default
      # k8s.io can be a large group; we want that visually distinguished
      - Prefix(k8s.io)
      - Prefix(github.com/neondatabase/autoscaling)

  # see: <https://golangci-lint.run/usage/linters/#gocritic>, <https://go-critic.com/overview>
  #
  # We do not use any experimental checks.
  gocritic:
    enabled-tags:
      - diagnostic
    disabled-tags:
      - style
      - performance
    # some hand-picked checks from #style
    enabled-checks:
      - captLocal
      - commentFormatting
      - commentedOutImport
      - unlambda

  # see: <https://golangci-lint.run/usage/linters/#govet>
  govet:
    # when check-shadowing is enabled, it prevents code like
    #
    #   foo, err := getFoo()
    #    ...
    #   for {
    #     bar, err := getBar()
    #     //   ^^^ err shadows from outside the loop
    #     ...
    #   }
    check-shadowing: false
  # see: <https://golangci-lint.run/usage/linters/#nolintlint>
  nolintlint:
    allow-unused: false
    require-explanation: true
    require-specific: true<|MERGE_RESOLUTION|>--- conflicted
+++ resolved
@@ -56,9 +56,6 @@
       - '^archive/tar\.Header$'
       - '^k8s\.io/api/core/v1\.\w+$'
       - '^k8s\.io/apimachinery/pkg/api/resource\.Quantity$'
-<<<<<<< HEAD
-      - '^github.com/prometheus/client_golang/prometheus(/.*)?\.\w+Opts$'
-=======
       # metav1.{CreateOptions,GetOptions,ListOptions,WatchOptions,PatchOptions,UpdateOptions,DeleteOptions}
       - '^k8s\.io/apimachinery/pkg/apis/meta/v1\.(Create|Get|List|Watch|Patch|Update|Delete)Options$'
       - '^k8s\.io/apimachinery/pkg/apis/meta/v1\.(Condition|LabelSelector|ObjectMeta)$'
@@ -70,13 +67,11 @@
       - '^sigs\.k8s\.io/controller-runtime/pkg/manager\.Options$'
       - '^sigs\.k8s\.io/controller-runtime/pkg/reconcile\.Result$'
       - '^sigs\.k8s\.io/controller-runtime/pkg/scheme\.Builder$'
-      - '^github\.com/containerd/cgroups/v3/cgroup2\.(Resources|Memory)'
-      - '^github\.com/containerd/cgroups/v3/cgroup2\.CPU$'
+      - '^github\.com/containerd/cgroups/v3/cgroup2\.(CPU|Resources)'
       - '^github\.com/docker/docker/api/types/container\.Config$'
       - '^github\.com/docker/docker/api/types\.\w+Options$'
       - '^github\.com/opencontainers/runtime-spec/specs-go\.\w+$' # Exempt the entire package. Too many big structs.
       - '^github\.com/prometheus/client_golang/prometheus(/.*)?\.\w+Opts$'
->>>>>>> cc638190
       - '^github\.com/tychoish/fun/pubsub\.BrokerOptions$'
       - '^github\.com/vishvananda/netlink\.\w+$' # Exempt the entire package. Too many big structs.
       # vmapi.{VirtualMachine,VirtualMachineSpec,VirtualMachineMigration,VirtualMachineMigrationSpec}
