--- conflicted
+++ resolved
@@ -72,10 +72,6 @@
 	go.uber.org/zap v1.24.0
 	golang.org/x/crypto v0.21.0
 	golang.org/x/exp v0.0.0-20230425010034-47ecfdc1ba53
-<<<<<<< HEAD
-=======
-	golang.org/x/sync v0.3.0
->>>>>>> 1ab666f3
 	golang.org/x/term v0.18.0
 	gopkg.in/yaml.v3 v3.0.1
 	k8s.io/api v0.26.15
@@ -188,16 +184,10 @@
 	go.opentelemetry.io/otel/trace v1.10.0 // indirect
 	go.opentelemetry.io/proto/otlp v0.19.0 // indirect
 	go.uber.org/atomic v1.10.0 // indirect
-<<<<<<< HEAD
-	golang.org/x/mod v0.8.0 // indirect
+	golang.org/x/mod v0.12.0 // indirect
 	golang.org/x/net v0.23.0 // indirect
-=======
-	go.uber.org/multierr v1.9.0 // indirect
-	golang.org/x/mod v0.12.0 // indirect
-	golang.org/x/net v0.21.0 // indirect
->>>>>>> 1ab666f3
 	golang.org/x/oauth2 v0.7.0 // indirect
-	golang.org/x/sync v0.1.0 // indirect
+	golang.org/x/sync v0.3.0 // indirect
 	golang.org/x/sys v0.18.0 // indirect
 	golang.org/x/text v0.14.0 // indirect
 	golang.org/x/time v0.3.0 // indirect
