--- conflicted
+++ resolved
@@ -127,11 +127,7 @@
 	github.com/fatih/color v1.13.0 // indirect
 	github.com/felixge/httpsnoop v1.0.3 // indirect
 	github.com/fsnotify/fsnotify v1.6.0 // indirect
-<<<<<<< HEAD
-=======
 	github.com/go-logr/stdr v1.2.2 // indirect
-	github.com/go-logr/zapr v1.2.3 // indirect
->>>>>>> 264f1e87
 	github.com/go-openapi/jsonpointer v0.19.5 // indirect
 	github.com/go-openapi/jsonreference v0.20.0 // indirect
 	github.com/go-openapi/swag v0.21.1 // indirect
