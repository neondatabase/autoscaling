module github.com/neondatabase/autoscaling

go 1.21

// Replace directives from github.com/cilium/cilium. Keep in sync when updating Cilium!
replace (
	github.com/miekg/dns => github.com/cilium/dns v1.1.51-0.20220729113855-5b94b11b46fc
	github.com/optiopay/kafka => github.com/cilium/kafka v0.0.0-20180809090225-01ce283b732b
	go.universe.tf/metallb => github.com/cilium/metallb v0.1.1-0.20220829170633-5d7dfb1129f7
	sigs.k8s.io/controller-tools => github.com/cilium/controller-tools v0.10.0
)

replace (
	k8s.io/api => k8s.io/api v0.26.15
	k8s.io/apiextensions-apiserver => k8s.io/apiextensions-apiserver v0.26.15
	k8s.io/apimachinery => k8s.io/apimachinery v0.26.15
	k8s.io/apiserver => k8s.io/apiserver v0.26.15
	k8s.io/cli-runtime => k8s.io/cli-runtime v0.26.15
	k8s.io/client-go => k8s.io/client-go v0.26.15
	k8s.io/cloud-provider => k8s.io/cloud-provider v0.26.15
	k8s.io/cluster-bootstrap => k8s.io/cluster-bootstrap v0.26.15
	k8s.io/code-generator => k8s.io/code-generator v0.26.15
	k8s.io/component-base => k8s.io/component-base v0.26.15
	k8s.io/component-helpers => k8s.io/component-helpers v0.26.15
	k8s.io/controller-manager => k8s.io/controller-manager v0.26.15
	k8s.io/cri-api => k8s.io/cri-api v0.26.15
	k8s.io/csi-translation-lib => k8s.io/csi-translation-lib v0.26.15
	k8s.io/dynamic-resource-allocation => k8s.io/dynamic-resource-allocation v0.26.15
	k8s.io/kube-aggregator => k8s.io/kube-aggregator v0.26.15
	k8s.io/kube-controller-manager => k8s.io/kube-controller-manager v0.26.15
	k8s.io/kube-proxy => k8s.io/kube-proxy v0.26.15
	k8s.io/kube-scheduler => k8s.io/kube-scheduler v0.26.15
	k8s.io/kubectl => k8s.io/kubectl v0.26.15
	k8s.io/kubelet => k8s.io/kubelet v0.26.15
	k8s.io/legacy-cloud-providers => k8s.io/legacy-cloud-providers v0.26.15
	k8s.io/metrics => k8s.io/metrics v0.26.15
	k8s.io/mount-utils => k8s.io/mount-utils v0.26.15
	k8s.io/pod-security-admission => k8s.io/pod-security-admission v0.26.15
	k8s.io/sample-apiserver => k8s.io/sample-apiserver v0.26.15
	k8s.io/sample-cli-plugin => k8s.io/sample-cli-plugin v0.26.15
	k8s.io/sample-controller => k8s.io/sample-controller v0.26.15
)

require (
	github.com/alessio/shellescape v1.4.1
	github.com/aws/aws-sdk-go-v2/config v1.27.12
	github.com/aws/aws-sdk-go-v2/service/s3 v1.53.2
	github.com/cilium/cilium v1.12.14
	github.com/containerd/cgroups/v3 v3.0.1
	github.com/containernetworking/cni v1.1.1
	github.com/coreos/go-iptables v0.6.0
	github.com/digitalocean/go-qemu v0.0.0-20220826173844-d5f5e3ceed89
	github.com/docker/docker v24.0.9+incompatible
	github.com/docker/libnetwork v0.8.0-dev.2.0.20210525090646-64b7a4574d14
	github.com/go-logr/logr v1.2.3
	github.com/go-logr/zapr v1.2.3
	github.com/jpillora/backoff v1.0.0
	github.com/k8snetworkplumbingwg/network-attachment-definition-client v1.4.0
	github.com/k8snetworkplumbingwg/whereabouts v0.6.1
	github.com/kdomanski/iso9660 v0.3.3
	github.com/lithammer/shortuuid v3.0.0+incompatible
	github.com/onsi/ginkgo/v2 v2.6.1
	github.com/onsi/gomega v1.24.2
	github.com/opencontainers/runtime-spec v1.0.3-0.20210326190908-1c3f411f0417
	github.com/prometheus/client_golang v1.14.0
	github.com/prometheus/client_model v0.3.0
	github.com/prometheus/common v0.37.0
	github.com/samber/lo v1.39.0
	github.com/stretchr/testify v1.8.1
	github.com/tychoish/fun v0.8.5
	github.com/vishvananda/netlink v1.1.1-0.20220125195016-0639e7e787ba
	go.uber.org/multierr v1.9.0
	go.uber.org/zap v1.24.0
	golang.org/x/crypto v0.21.0
	golang.org/x/exp v0.0.0-20230425010034-47ecfdc1ba53
	golang.org/x/term v0.18.0
	gopkg.in/yaml.v3 v3.0.1
	k8s.io/api v0.26.15
	k8s.io/apimachinery v0.26.15
	k8s.io/apiserver v0.26.15
	k8s.io/client-go v0.26.15
	k8s.io/klog/v2 v2.80.1
	k8s.io/kubernetes v1.26.15
	nhooyr.io/websocket v1.8.7
	sigs.k8s.io/controller-runtime v0.14.5
	sigs.k8s.io/controller-tools v0.10.0
)

require (
	github.com/Azure/go-ansiterm v0.0.0-20210617225240-d185dfc1b5a1 // indirect
	github.com/BurntSushi/toml v1.2.1 // indirect
	github.com/Microsoft/go-winio v0.6.0 // indirect
	github.com/NYTimes/gziphandler v1.1.1 // indirect
	github.com/antlr/antlr4/runtime/Go/antlr v1.4.10 // indirect
	github.com/aws/aws-sdk-go-v2 v1.26.1 // indirect
	github.com/aws/aws-sdk-go-v2/aws/protocol/eventstream v1.6.2 // indirect
	github.com/aws/aws-sdk-go-v2/credentials v1.17.12 // indirect
	github.com/aws/aws-sdk-go-v2/feature/ec2/imds v1.16.1 // indirect
	github.com/aws/aws-sdk-go-v2/internal/configsources v1.3.5 // indirect
	github.com/aws/aws-sdk-go-v2/internal/endpoints/v2 v2.6.5 // indirect
	github.com/aws/aws-sdk-go-v2/internal/ini v1.8.0 // indirect
	github.com/aws/aws-sdk-go-v2/internal/v4a v1.3.5 // indirect
	github.com/aws/aws-sdk-go-v2/service/internal/accept-encoding v1.11.2 // indirect
	github.com/aws/aws-sdk-go-v2/service/internal/checksum v1.3.7 // indirect
	github.com/aws/aws-sdk-go-v2/service/internal/presigned-url v1.11.7 // indirect
	github.com/aws/aws-sdk-go-v2/service/internal/s3shared v1.17.5 // indirect
	github.com/aws/aws-sdk-go-v2/service/sso v1.20.6 // indirect
	github.com/aws/aws-sdk-go-v2/service/ssooidc v1.23.5 // indirect
	github.com/aws/aws-sdk-go-v2/service/sts v1.28.7 // indirect
	github.com/aws/smithy-go v1.20.2 // indirect
	github.com/benbjohnson/clock v1.3.0 // indirect
	github.com/beorn7/perks v1.0.1 // indirect
	github.com/blang/semver/v4 v4.0.0 // indirect
	github.com/cenkalti/backoff/v4 v4.1.3 // indirect
	github.com/cespare/xxhash/v2 v2.2.0 // indirect
	github.com/cilium/ebpf v0.10.0 // indirect
	github.com/coreos/go-semver v0.3.0 // indirect
	github.com/coreos/go-systemd/v22 v22.5.0 // indirect
	github.com/davecgh/go-spew v1.1.1 // indirect
	github.com/digitalocean/go-libvirt v0.0.0-20220804181439-8648fbde413e // indirect
	github.com/docker/distribution v2.8.2+incompatible // indirect
	github.com/docker/go-connections v0.4.0 // indirect
	github.com/docker/go-units v0.5.0 // indirect
	github.com/emicklei/go-restful/v3 v3.9.0 // indirect
	github.com/evanphx/json-patch v5.6.0+incompatible // indirect
	github.com/evanphx/json-patch/v5 v5.6.0 // indirect
	github.com/fatih/color v1.13.0 // indirect
	github.com/felixge/httpsnoop v1.0.3 // indirect
	github.com/fsnotify/fsnotify v1.6.0 // indirect
	github.com/go-logr/stdr v1.2.2 // indirect
	github.com/go-openapi/jsonpointer v0.19.5 // indirect
	github.com/go-openapi/jsonreference v0.20.0 // indirect
	github.com/go-openapi/swag v0.21.1 // indirect
	github.com/gobuffalo/flect v0.3.0 // indirect
	github.com/godbus/dbus/v5 v5.0.6 // indirect
	github.com/gogo/protobuf v1.3.2 // indirect
	github.com/golang/groupcache v0.0.0-20210331224755-41bb18bfe9da // indirect
	github.com/golang/protobuf v1.5.4 // indirect
	github.com/google/cel-go v0.12.7 // indirect
	github.com/google/gnostic v0.6.9 // indirect
	github.com/google/go-cmp v0.5.9 // indirect
	github.com/google/gofuzz v1.2.0 // indirect
	github.com/google/uuid v1.3.0 // indirect
	github.com/grpc-ecosystem/go-grpc-prometheus v1.2.0 // indirect
	github.com/grpc-ecosystem/grpc-gateway/v2 v2.7.0 // indirect
	github.com/imdario/mergo v0.3.12 // indirect
	github.com/inconshreveable/mousetrap v1.0.1 // indirect
	github.com/ishidawataru/sctp v0.0.0-20210707070123-9a39160e9062 // indirect
	github.com/josharian/intern v1.0.0 // indirect
	github.com/json-iterator/go v1.1.12 // indirect
	github.com/klauspost/compress v1.10.3 // indirect
	github.com/mailru/easyjson v0.7.7 // indirect
	github.com/mattn/go-colorable v0.1.12 // indirect
	github.com/mattn/go-isatty v0.0.14 // indirect
	github.com/matttproud/golang_protobuf_extensions v1.0.2 // indirect
	github.com/moby/sys/mountinfo v0.6.2 // indirect
	github.com/moby/term v0.0.0-20221205130635-1aeaba878587 // indirect
	github.com/modern-go/concurrent v0.0.0-20180306012644-bacd9c7ef1dd // indirect
	github.com/modern-go/reflect2 v1.0.2 // indirect
	github.com/morikuni/aec v1.0.0 // indirect
	github.com/munnerz/goautoneg v0.0.0-20191010083416-a7dc8b61c822 // indirect
	github.com/opencontainers/go-digest v1.0.0 // indirect
	github.com/opencontainers/image-spec v1.1.0-rc2 // indirect
	github.com/opencontainers/selinux v1.10.0 // indirect
	github.com/pkg/errors v0.9.1 // indirect
	github.com/pmezard/go-difflib v1.0.0 // indirect
	github.com/prometheus/procfs v0.8.0 // indirect
	github.com/sirupsen/logrus v1.9.0 // indirect
	github.com/spf13/cobra v1.6.1 // indirect
	github.com/spf13/pflag v1.0.5 // indirect
<<<<<<< HEAD
	github.com/stretchr/objx v0.5.0 // indirect
=======
	github.com/stoewer/go-strcase v1.2.0 // indirect
>>>>>>> 64761aa8
	github.com/vishvananda/netns v0.0.0-20211101163701-50045581ed74 // indirect
	go.etcd.io/etcd/api/v3 v3.5.6 // indirect
	go.etcd.io/etcd/client/pkg/v3 v3.5.6 // indirect
	go.etcd.io/etcd/client/v3 v3.5.6 // indirect
	go.opentelemetry.io/contrib/instrumentation/google.golang.org/grpc/otelgrpc v0.35.0 // indirect
	go.opentelemetry.io/contrib/instrumentation/net/http/otelhttp v0.35.1 // indirect
	go.opentelemetry.io/otel v1.10.0 // indirect
	go.opentelemetry.io/otel/exporters/otlp/internal/retry v1.10.0 // indirect
	go.opentelemetry.io/otel/exporters/otlp/otlptrace v1.10.0 // indirect
	go.opentelemetry.io/otel/exporters/otlp/otlptrace/otlptracegrpc v1.10.0 // indirect
	go.opentelemetry.io/otel/metric v0.31.0 // indirect
	go.opentelemetry.io/otel/sdk v1.10.0 // indirect
	go.opentelemetry.io/otel/trace v1.10.0 // indirect
	go.opentelemetry.io/proto/otlp v0.19.0 // indirect
	go.uber.org/atomic v1.10.0 // indirect
	golang.org/x/mod v0.12.0 // indirect
	golang.org/x/net v0.23.0 // indirect
	golang.org/x/oauth2 v0.7.0 // indirect
	golang.org/x/sync v0.3.0 // indirect
	golang.org/x/sys v0.18.0 // indirect
	golang.org/x/text v0.14.0 // indirect
	golang.org/x/time v0.3.0 // indirect
	golang.org/x/tools v0.12.0 // indirect
	gomodules.xyz/jsonpatch/v2 v2.2.0 // indirect
	google.golang.org/appengine v1.6.7 // indirect
	google.golang.org/genproto v0.0.0-20230525234025-438c736192d0 // indirect
	google.golang.org/genproto/googleapis/api v0.0.0-20230525234020-1aefcd67740a // indirect
	google.golang.org/genproto/googleapis/rpc v0.0.0-20230525234030-28d5490b6b19 // indirect
	google.golang.org/grpc v1.56.3 // indirect
	google.golang.org/protobuf v1.33.0 // indirect
	gopkg.in/inf.v0 v0.9.1 // indirect
	gopkg.in/natefinch/lumberjack.v2 v2.0.0 // indirect
	gopkg.in/yaml.v2 v2.4.0 // indirect
	k8s.io/apiextensions-apiserver v0.26.15 // indirect
	k8s.io/cloud-provider v0.0.0 // indirect
	k8s.io/component-base v0.26.15 // indirect
	k8s.io/component-helpers v0.26.15 // indirect
	k8s.io/csi-translation-lib v0.0.0 // indirect
	k8s.io/dynamic-resource-allocation v0.0.0 // indirect
	k8s.io/kms v0.26.15 // indirect
	k8s.io/kube-openapi v0.0.0-20221012153701-172d655c2280 // indirect
	k8s.io/kube-scheduler v0.0.0 // indirect
	k8s.io/mount-utils v0.0.0 // indirect
	k8s.io/utils v0.0.0-20221128185143-99ec85e7a448 // indirect
	sigs.k8s.io/apiserver-network-proxy/konnectivity-client v0.0.37 // indirect
	sigs.k8s.io/json v0.0.0-20220713155537-f223a00ba0e2 // indirect
	sigs.k8s.io/structured-merge-diff/v4 v4.2.3 // indirect
	sigs.k8s.io/yaml v1.3.0 // indirect
)<|MERGE_RESOLUTION|>--- conflicted
+++ resolved
@@ -168,11 +168,8 @@
 	github.com/sirupsen/logrus v1.9.0 // indirect
 	github.com/spf13/cobra v1.6.1 // indirect
 	github.com/spf13/pflag v1.0.5 // indirect
-<<<<<<< HEAD
+	github.com/stoewer/go-strcase v1.2.0 // indirect
 	github.com/stretchr/objx v0.5.0 // indirect
-=======
-	github.com/stoewer/go-strcase v1.2.0 // indirect
->>>>>>> 64761aa8
 	github.com/vishvananda/netns v0.0.0-20211101163701-50045581ed74 // indirect
 	go.etcd.io/etcd/api/v3 v3.5.6 // indirect
 	go.etcd.io/etcd/client/pkg/v3 v3.5.6 // indirect
