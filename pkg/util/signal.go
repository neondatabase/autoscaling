--- conflicted
+++ resolved
@@ -8,25 +8,16 @@
 )
 
 func NewSingleSignalPair[T any]() (SignalSender[T], SignalReceiver[T]) {
-<<<<<<< HEAD
-	sigCh := make(chan T)
-=======
 	sigCh := make(chan T, 1)
->>>>>>> caf22417
 	once := &sync.Once{}
 	closeSigCh := func() { once.Do(func() { close(sigCh) }) }
 
 	return SignalSender[T]{
 		send: func(data T) {
-<<<<<<< HEAD
-			sigCh <- data
-			closeSigCh()
-=======
 			once.Do(func() {
 				sigCh <- data
                 close(sigCh)
 			})
->>>>>>> caf22417
 		},
 	}, SignalReceiver[T]{sigCh: sigCh, closeSigCh: closeSigCh}
 }
