--- conflicted
+++ resolved
@@ -157,10 +157,7 @@
 		indexes:       make(map[uint64]Index[T]),
 		stopSignal:    sendStop,
 		stopped:       atomic.Bool{},
-<<<<<<< HEAD
-=======
 		failing:       atomic.Bool{},
->>>>>>> 03807695
 	}
 
 	items := accessors.Items(initialList)
