package plugin

// Definitions and helper functions for managing plugin state

import (
	"context"
	"errors"
	"fmt"
	"time"

	"github.com/prometheus/client_golang/prometheus"
	"go.uber.org/zap"
	"go.uber.org/zap/zapcore"

	corev1 "k8s.io/api/core/v1"
	apierrors "k8s.io/apimachinery/pkg/api/errors"
	"k8s.io/apimachinery/pkg/api/resource"
	metav1 "k8s.io/apimachinery/pkg/apis/meta/v1"

	vmapi "github.com/neondatabase/autoscaling/neonvm/apis/neonvm/v1"
	"github.com/neondatabase/autoscaling/pkg/api"
	"github.com/neondatabase/autoscaling/pkg/util"
	"github.com/neondatabase/autoscaling/pkg/util/watch"
)

// pluginState stores the private state for the plugin, used both within and outside of the
// predefined scheduler plugin points
//
// Accessing the individual fields MUST be done while holding the lock, with some exceptions.
type pluginState struct {
	lock util.ChanMutex

	ongoingMigrationDeletions map[util.NamespacedName]int

	pods  map[util.NamespacedName]*podState
	nodes map[string]*nodeState

	// maxTotalReservableCPU stores the maximum value of any node's totalReservableCPU(), so that we
	// can appropriately scale our scoring
	maxTotalReservableCPU vmapi.MilliCPU
	// maxTotalReservableMem is the same as maxTotalReservableCPU, but for bytes of memory instead
	// of CPU
	maxTotalReservableMem api.Bytes
	// conf stores the current configuration, and is nil if the configuration has not yet been set
	//
	// Proper initialization of the plugin guarantees conf is not nil.
	//
	// conf MAY be accessed without holding the lock; it MUST not be modified.
	conf *Config
}

// nodeState is the information that we track for a particular
type nodeState struct {
	// name is the name of the node, guaranteed by kubernetes to be unique
	name string

	// nodeGroup, if present, gives the node group that this node belongs to.
	nodeGroup string

	// availabilityZone, if present, gives the availability zone that this node is in.
	availabilityZone string

	// cpu tracks the state of vCPU resources -- what's available and how
	cpu nodeResourceState[vmapi.MilliCPU]
	// mem tracks the state of bytes of memory -- what's available and how
	mem nodeResourceState[api.Bytes]

	// pods tracks all the VM pods assigned to this node
	//
	// This includes both bound pods (i.e., pods fully committed to the node) and reserved pods
	// (still may be unreserved)
	pods map[util.NamespacedName]*podState

	// mq is the priority queue tracking which pods should be chosen first for migration
	mq migrationQueue
}

type nodeResourceStateField[T any] struct {
	valueName string
	value     T
}

func (s *nodeResourceState[T]) fields() []nodeResourceStateField[T] {
	return []nodeResourceStateField[T]{
		{"Total", s.Total},
		{"Watermark", s.Watermark},
		{"Reserved", s.Reserved},
		{"Buffer", s.Buffer},
		{"CapacityPressure", s.CapacityPressure},
		{"PressureAccountedFor", s.PressureAccountedFor},
	}
}

func (s *nodeState) updateMetrics(metrics PromMetrics) {
	s.cpu.updateMetrics(metrics.nodeCPUResources, s.name, s.nodeGroup, s.availabilityZone, vmapi.MilliCPU.AsFloat64)
	s.mem.updateMetrics(metrics.nodeMemResources, s.name, s.nodeGroup, s.availabilityZone, api.Bytes.AsFloat64)
}

func (s *nodeResourceState[T]) updateMetrics(
	metric *prometheus.GaugeVec,
	nodeName string,
	nodeGroup string,
	availabilityZone string,
	convert func(T) float64,
) {
	for _, f := range s.fields() {
		metric.WithLabelValues(nodeName, nodeGroup, availabilityZone, f.valueName).Set(convert(f.value))
	}
}

func (s *nodeState) removeMetrics(metrics PromMetrics) {
	gauges := []*prometheus.GaugeVec{metrics.nodeCPUResources, metrics.nodeMemResources}
	fields := s.cpu.fields() // No particular reason to be CPU, we just want the valueNames, and CPU vs memory valueNames are the same

	for _, g := range gauges {
		for _, f := range fields {
			g.DeleteLabelValues(s.name, s.nodeGroup, s.availabilityZone, f.valueName)
		}
	}
}

// nodeResourceState describes the state of a resource allocated to a node
type nodeResourceState[T any] struct {
	// Total is the Total amount of T available on the node. This value does not change.
	Total T `json:"total"`
	// Watermark is the amount of T reserved to pods above which we attempt to reduce usage via
	// migration.
	Watermark T `json:"watermark"`
	// Reserved is the current amount of T reserved to pods. It SHOULD be less than or equal to
	// Total), and we take active measures reduce it once it is above Watermark.
	//
	// Reserved MAY be greater than Total on scheduler restart (because of buffering with VM scaling
	// maximums), but (Reserved - Buffer) MUST be less than Total. In general, (Reserved - Buffer)
	// SHOULD be less than or equal to Total, but this can be temporarily violated after restart.
	//
	// For more information, refer to the ARCHITECTURE.md file in this directory.
	//
	// Reserved is always exactly equal to the sum of all of this node's pods' Reserved T.
	Reserved T `json:"reserved"`
	// Buffer *mostly* matters during startup. It tracks the total amount of T that we don't
	// *expect* is currently in use, but is still reserved to the pods because we can't prevent the
	// autoscaler-agents from making use of it.
	//
	// Buffer is always exactly equal to the sum of all this node's pods' Buffer for T.
	Buffer T `json:"buffer"`
	// CapacityPressure is -- roughly speaking -- the amount of T that we're currently denying to
	// pods in this node when they request it, due to not having space in remainingReservableCPU().
	// This value is exactly equal to the sum of each pod's CapacityPressure.
	//
	// This value is used alongside the "logical pressure" (equal to Reserved - Watermark, if
	// nonzero) in tooMuchPressure() to determine if more pods should be migrated off the node to
	// free up pressure.
	CapacityPressure T `json:"capacityPressure"`
	// PressureAccountedFor gives the total pressure expected to be relieved by ongoing migrations.
	// This is equal to the sum of Reserved + CapacityPressure for all pods currently migrating.
	//
	// The value may be larger than CapacityPressure.
	PressureAccountedFor T `json:"pressureAccountedFor"`
}

// podState is the information we track for an individual pod, which may or may not be associated
// with a VM
type podState struct {
	// name is the namespace'd name of the pod
	//
	// name will not change after initialization, so it can be accessed without holding a lock.
	name util.NamespacedName

	// node provides information about the node that this pod is bound to or reserved onto.
	node *nodeState

	// cpu is the current state of this pod's vCPU utilization and pressure
	cpu podResourceState[vmapi.MilliCPU]
	// memBytes is the current state of this pod's memory utilization and pressure
	mem podResourceState[api.Bytes]

	// vm stores the extra information associated with VMs
	vm *vmPodState
}

type vmPodState struct {
	// name is the name of the VM, as given by the owner reference for the VM or VM migration that
	// owns this pod
	name util.NamespacedName

	// memSlotSize stores the value of the VM's .Spec.Guest.MemorySlotSize, for compatibility with
	// earlier versions of the agent<->plugin protocol.
	memSlotSize api.Bytes

	// testingOnlyAlwaysMigrate is a test-only debugging flag that, if present in the pod's labels,
	// will always prompt it to mgirate, regardless of whether the VM actually *needs* to.
	testingOnlyAlwaysMigrate bool

<<<<<<< HEAD
	// node provides information about the node that this pod is bound to or reserved onto.
	node *nodeState
	// vCPU is the current state of this pod's vCPU utilization and pressure
	vCPU podResourceState[vmapi.MilliCPU]
	// memSlots is the current state of this pod's memory slot(s) utilization and pressure
	memSlots podResourceState[uint16]
=======
	// mostRecentComputeUnit stores the "compute unit" that this pod's autoscaler-agent most
	// recently observed (and so, what future AgentRequests are expected to abide by)
	mostRecentComputeUnit *api.Resources
>>>>>>> 7f17032a

	// metrics is the most recent metrics update we received for this pod. A nil pointer means that
	// we have not yet received metrics.
	metrics *api.Metrics

	// mqIndex stores this pod's index in the migrationQueue. This value is -1 iff metrics is nil or
	// it is currently migrating.
	mqIndex int

	// migrationState gives current information about an ongoing migration, if this pod is currently
	// migrating.
	migrationState *podMigrationState
}

// podMigrationState tracks the information about an ongoing VM pod's migration
type podMigrationState struct {
	// name gives the name of the VirtualMachineMigration that this pod is involved in
	name util.NamespacedName
}

type podResourceState[T any] struct {
	// Reserved is the amount of T that this pod has reserved. It is guaranteed that the pod is
	// using AT MOST Reserved T.
	Reserved T `json:"reserved"`
	// Buffer is the amount of T that we've included in Reserved to account for the possibility of
	// unilateral increases by the autoscaler-agent
	//
	// This value is only nonzero during startup (between initial state load and first communication
	// from the autoscaler-agent), and MUST be less than or equal to reserved.
	//
	// After the first communication from the autoscaler-agent, we update Reserved to match its
	// value, and set Buffer to zero.
	Buffer T `json:"buffer"`
	// CapacityPressure is this pod's contribution to this pod's node's CapacityPressure for this
	// resource
	CapacityPressure T `json:"capacityPressure"`

	// Min and Max give the minimum and maximum values of this resource that the VM may use.
	Min T `json:"min"`
	Max T `json:"max"`
}

func (p *podState) kind() string {
	if p.vm != nil {
		return "VM"
	} else {
		return "non-VM"
	}
}

func (p *podState) logFields() []zap.Field {
	podName := zap.Object("pod", p.name)
	if p.vm != nil {
		vmName := zap.Object("virtualmachine", p.vm.name)
		return []zap.Field{podName, vmName}
	} else {
		return []zap.Field{podName}
	}
}

// remainingReservableCPU returns the remaining CPU that can be allocated to VM pods
func (s *nodeState) remainingReservableCPU() vmapi.MilliCPU {
	return util.SaturatingSub(s.cpu.Total, s.cpu.Reserved)
}

// remainingReservableMem returns the remaining number of bytes of memory that can be allocated to
// VM pods
func (s *nodeState) remainingReservableMem() api.Bytes {
	return util.SaturatingSub(s.mem.Total, s.mem.Reserved)
}

// tooMuchPressure is used to signal whether the node should start migrating pods out in order to
// relieve some of the pressure
func (s *nodeState) tooMuchPressure(logger *zap.Logger) bool {
	if s.cpu.Reserved <= s.cpu.Watermark && s.mem.Reserved < s.mem.Watermark {
		type okPair[T any] struct {
			Reserved  T
			Watermark T
		}

		logger.Debug(
			"tooMuchPressure = false (clearly)",
			zap.Any("cpu", okPair[vmapi.MilliCPU]{Reserved: s.cpu.Reserved, Watermark: s.cpu.Watermark}),
			zap.Any("mem", okPair[api.Bytes]{Reserved: s.mem.Reserved, Watermark: s.mem.Watermark}),
		)
		return false
	}

	type info[T any] struct {
		LogicalPressure T
		LogicalSlack    T
		Capacity        T
		AccountedFor    T
		TooMuch         bool
	}

	var cpu info[vmapi.MilliCPU]
	var mem info[api.Bytes]

	cpu.LogicalPressure = util.SaturatingSub(s.cpu.Reserved, s.cpu.Watermark)
	mem.LogicalPressure = util.SaturatingSub(s.mem.Reserved, s.mem.Watermark)

	// Account for existing slack in the system, to counteract capacityPressure that hasn't been
	// updated yet
	cpu.LogicalSlack = s.cpu.Buffer + util.SaturatingSub(s.cpu.Watermark, s.cpu.Reserved)
	mem.LogicalSlack = s.mem.Buffer + util.SaturatingSub(s.mem.Watermark, s.mem.Reserved)

	cpu.TooMuch = cpu.LogicalPressure+s.cpu.CapacityPressure > s.cpu.PressureAccountedFor+cpu.LogicalSlack
	mem.TooMuch = mem.LogicalPressure+s.mem.CapacityPressure > s.mem.PressureAccountedFor+mem.LogicalSlack

	result := cpu.TooMuch || mem.TooMuch

	logger.Debug(
		fmt.Sprintf("tooMuchPressure = %v", result),
		zap.Any("cpu", cpu),
		zap.Any("mem", mem),
	)

	return result
}

// checkOkToMigrate allows us to check that it's still ok to start migrating a pod, after it was
// previously selected for migration
//
// A returned error indicates that the pod's resource usage has changed enough that we should try to
// migrate something else first. The error provides justification for this.
func (s *vmPodState) checkOkToMigrate(oldMetrics api.Metrics) error {
	// TODO. Note: s.metrics may be nil.
	return nil
}

func (s *vmPodState) currentlyMigrating() bool {
	return s.migrationState != nil
}

// this method can only be called while holding a lock. If we don't have the necessary information
// locally, then the lock is released temporarily while we query the API server
//
// A lock will ALWAYS be held on return from this function.
func (s *pluginState) getOrFetchNodeState(
	ctx context.Context,
	logger *zap.Logger,
	metrics PromMetrics,
	store IndexedNodeStore,
	nodeName string,
) (*nodeState, error) {
	logger = logger.With(zap.String("node", nodeName))

	if n, ok := s.nodes[nodeName]; ok {
		logger.Debug("Using stored information for node")
		return n, nil
	}

	logger.Info("Node has not yet been processed, fetching from store")

	accessor := func(index *watch.FlatNameIndex[corev1.Node]) (*corev1.Node, bool) {
		return index.Get(nodeName)
	}

	// Before unlocking, try to get the node from the store.
	node, ok := store.GetIndexed(accessor)
	if !ok {
		logger.Warn("Node is missing from local store. Relisting to try getting it from API server")

		s.lock.Unlock() // Unlock to let other goroutines progress while we get the data we need

		var locked bool // In order to prevent double-unlock panics, we always lock on return.
		defer func() {
			if !locked {
				s.lock.Lock()
			}
		}()

		// Use a reasonable timeout on the relist request, so that if the store is broken, we won't
		// block forever.
		//
		// FIXME: make this configurable
		timeout := 5 * time.Second
		timer := time.NewTimer(timeout)
		defer timer.Stop()

		select {
		case <-store.Relist():
		case <-timer.C:
			message := "Timed out waiting on Node store relist"
			logger.Error(message, zap.Duration("timeout", timeout))
			return nil, errors.New(message)
		case <-ctx.Done():
			err := ctx.Err()
			message := "Context expired while waiting on Node store relist"
			logger.Error(message, zap.Error(err))
			return nil, errors.New(message)
		}

		node, ok = store.GetIndexed(accessor)
		if !ok {
			// Either the node is already gone, or there's a deeper problem.
			message := "Could not find Node, even after relist"
			logger.Error(message)
			return nil, errors.New(message)
		}

		logger.Info("Found node after relisting")

		// Re-lock and process API result
		locked = true
		s.lock.Lock()

		// It's possible that the node was already added. Don't double-process nodes if we don't have
		// to.
		if n, ok := s.nodes[nodeName]; ok {
			logger.Warn("Local information for node became available while waiting on relist, using it instead")
			return n, nil
		}
	}

	n, err := buildInitialNodeState(logger, node, s.conf)
	if err != nil {
		return nil, err
	}

	// update maxTotalReservableCPU and maxTotalReservableMemSlots if there's new maxima
	if n.cpu.Total > s.maxTotalReservableCPU {
		s.maxTotalReservableCPU = n.cpu.Total
	}
	if n.mem.Total > s.maxTotalReservableMem {
		s.maxTotalReservableMem = n.mem.Total
	}

	n.updateMetrics(metrics)

	s.nodes[nodeName] = n
	return n, nil
}

// this method must only be called while holding s.lock. It will not be released during this
// function.
//
// Note: buildInitialNodeState does not take any of the pods or VMs on the node into account; it
// only examines the total resources available to the node.
func buildInitialNodeState(logger *zap.Logger, node *corev1.Node, conf *Config) (*nodeState, error) {
	// cpuQ = "cpu, as a K8s resource.Quantity"
	// -A for allocatable, -C for capacity
	var cpuQ *resource.Quantity
	cpuQA := node.Status.Allocatable.Cpu()
	cpuQC := node.Status.Capacity.Cpu()

	if cpuQA != nil {
		// Use Allocatable by default ...
		cpuQ = cpuQA
	} else if cpuQC != nil {
		// ... but use Capacity if Allocatable is not available
		cpuQ = cpuQC
	} else {
		return nil, errors.New("Node has no Allocatable or Capacity CPU limits")
	}

	cpu := conf.NodeConfig.vCpuLimits(cpuQ)

	// memQ = "mem, as a K8s resource.Quantity"
	// -A for allocatable, -C for capacity
	var memQ *resource.Quantity
	memQA := node.Status.Allocatable.Memory()
	memQC := node.Status.Capacity.Memory()

	if memQA != nil {
		memQ = memQA
	} else if memQC != nil {
		memQ = memQC
	} else {
		return nil, errors.New("Node has no Allocatable or Capacity Memory limits")
	}

	mem := conf.NodeConfig.memoryLimits(memQ)

	var nodeGroup string
	if conf.K8sNodeGroupLabel != "" {
		var ok bool
		nodeGroup, ok = node.Labels[conf.K8sNodeGroupLabel]
		if !ok {
			logger.Warn("Node does not have node group label", zap.String("label", conf.K8sNodeGroupLabel))
		}
	}

	var availabilityZone string
	if conf.K8sAvailabilityZoneLabel != "" {
		var ok bool
		availabilityZone, ok = node.Labels[conf.K8sAvailabilityZoneLabel]
		if !ok {
			logger.Warn("Node does not have availability zone label", zap.String("label", conf.K8sAvailabilityZoneLabel))
		}
	}

	n := &nodeState{
		name:             node.Name,
		nodeGroup:        nodeGroup,
		availabilityZone: availabilityZone,
		cpu:              cpu,
		mem:              mem,
		pods:             make(map[util.NamespacedName]*podState),
		mq:               migrationQueue{},
	}

	type resourceInfo[T any] struct {
		Total     T
		Watermark T
	}

	logger.Info(
		"Built initial node state",
		zap.Any("cpu", resourceInfo[vmapi.MilliCPU]{
			Total:     n.cpu.Total,
			Watermark: n.cpu.Watermark,
		}),
		zap.Any("memSlots", resourceInfo[api.Bytes]{
			Total:     n.mem.Total,
			Watermark: n.mem.Watermark,
		}),
	)

	return n, nil
}

func extractPodResources(pod *corev1.Pod) api.Resources {
	var cpu vmapi.MilliCPU
	var mem api.Bytes

	for _, container := range pod.Spec.Containers {
		// For each resource, add the requests, if they're provided. We use this because it matches
		// what cluster-autoscaler uses.
		//
		// NB: .Cpu() returns a pointer to a value equal to zero if the resource is not present. So
		// we can just add it either way.
		cpu += vmapi.MilliCPUFromResourceQuantity(*container.Resources.Requests.Cpu())
		mem += api.BytesFromResourceQuantity(*container.Resources.Requests.Memory())
	}

	return api.Resources{VCPU: cpu, Mem: mem}
}

func (e *AutoscaleEnforcer) handleNodeDeletion(logger *zap.Logger, nodeName string) {
	logger = logger.With(
		zap.String("action", "Node deletion"),
		zap.String("node", nodeName),
	)

	logger.Info("Handling deletion of Node")

	e.state.lock.Lock()
	defer e.state.lock.Unlock()

	node, ok := e.state.nodes[nodeName]
	if !ok {
		logger.Warn("Cannot find node in nodeMap")
	}

	if logger.Core().Enabled(zapcore.DebugLevel) {
		logger.Debug("Dump final node state", zap.Any("state", node.dump()))
	}

	// For any pods still on the node, remove them from the global state:
	for name, pod := range node.pods {
		logger.Warn(
			fmt.Sprintf("Found %s pod still on node at time of deletion", pod.kind()),
			pod.logFields()...,
		)
		delete(e.state.pods, name)
	}

	node.removeMetrics(e.metrics)

	delete(e.state.nodes, nodeName)
	logger.Info("Deleted node")
}

// handleStarted updates the state according to a pod that's already started, but may or may not
// have been scheduled via the plugin.
//
// We need to handle this so that we maintain an accurate view of the resource usage in the cluster;
// otherwise, we might (a) ignore resources from pods that weren't scheduled here, or (b) fail to
// include pods that *were* scheduled here, but had spurious Unreserves.
// (for more, see: https://github.com/neondatabase/autoscaling/pull/435)
func (e *AutoscaleEnforcer) handleStarted(logger *zap.Logger, pod *corev1.Pod) {
	nodeName := pod.Spec.NodeName

	logger = logger.With(
		zap.String("action", "Pod started"),
		zap.String("node", nodeName),
		util.PodNameFields(pod),
	)
	if migrationName := util.TryPodOwnerVirtualMachineMigration(pod); migrationName != nil {
		logger = logger.With(zap.Object("virtualmachinemigration", *migrationName))
	}

	logger.Info("Handling Pod start event")

	_, _, _ = e.reserveResources(context.TODO(), logger, pod, "Pod started", false)
}

// reserveResources attempts to set aside resources on the node for the pod.
//
// If allowDeny is false, reserveResources is not "allowed" to reject the pod if there isn't enough
// room - it must instead set aside resources that don't exist.
//
// If an unexpected error occurs, the first two return values are unspecified, and the error will be
// non-nil. Otherwise, 'ok' will indicate whether the pod was accepted and the verdictSet will
// provide messages describing the result, suitable for being logged.
func (e *AutoscaleEnforcer) reserveResources(
	ctx context.Context,
	logger *zap.Logger,
	pod *corev1.Pod,
	action string,
	allowDeny bool,
) (ok bool, _ *verdictSet, _ error) {
	nodeName := pod.Spec.NodeName

	if e.state.conf.ignoredNamespace(pod.Namespace) {
		panic(fmt.Errorf("reserveResources called with ignored pod %v", util.GetNamespacedName(pod)))
	}

	vmInfo, err := e.getVmInfo(logger, pod, action)
	if err != nil {
		msg := "Error getting VM info for Pod"
		logger.Error(msg, zap.Error(err))
		return false, nil, fmt.Errorf("%s: %w", msg, err)
	}

	e.state.lock.Lock()
	defer e.state.lock.Unlock()

	// If the pod already exists, nothing to do
	if _, ok := e.state.pods[util.GetNamespacedName(pod)]; ok {
		logger.Info("Pod already exists in global state")
		return true, &verdictSet{cpu: "", mem: ""}, nil
	}

	// Get information about the node
	node, err := e.state.getOrFetchNodeState(ctx, logger, e.metrics, e.nodeStore, nodeName)
	if err != nil {
		msg := "Failed to get state for node"
		logger.Error(msg, zap.Error(err))
		return false, nil, fmt.Errorf("%s: %w", msg, err)
	}

	var add api.Resources
	if vmInfo != nil {
		add = vmInfo.Using()
	} else {
		add = extractPodResources(pod)
	}

	shouldDeny := add.VCPU > node.remainingReservableCPU() || add.Mem > node.remainingReservableMem()
	if shouldDeny && allowDeny {
		cpuShortVerdict := "NOT ENOUGH"
		if add.VCPU <= node.remainingReservableCPU() {
			cpuShortVerdict = "OK"
		}
		memShortVerdict := "NOT ENOUGH"
		if add.Mem <= node.remainingReservableMem() {
			memShortVerdict = "OK"
		}

		verdict := verdictSet{
			cpu: fmt.Sprintf(
				"need %v, %v of %v used, so %v available (%s)",
				add.VCPU, node.cpu.Reserved, node.cpu.Total, node.remainingReservableCPU(), cpuShortVerdict,
			),
			mem: fmt.Sprintf(
				"need %v, %v of %v used, so %v available (%s)",
				add.Mem, node.mem.Reserved, node.mem.Total, node.remainingReservableMem(), memShortVerdict,
			),
		}

		logger.Error("Can't reserve resources for Pod (not enough available)", zap.Object("verdict", verdict))
		return false, &verdict, nil
	}

	// Construct the final state

	var cpuState podResourceState[vmapi.MilliCPU]
	var memState podResourceState[api.Bytes]
	var vmState *vmPodState

	if vmInfo != nil {
		vmState = &vmPodState{
			name:                     vmInfo.NamespacedName(),
			memSlotSize:              vmInfo.Mem.SlotSize,
			testingOnlyAlwaysMigrate: vmInfo.AlwaysMigrate,
			mostRecentComputeUnit:    nil,
			metrics:                  nil,
			mqIndex:                  -1,
			migrationState:           nil,
		}
		cpuState = podResourceState[vmapi.MilliCPU]{
			Reserved:         vmInfo.Using().VCPU,
			Buffer:           0,
			CapacityPressure: 0,
			Min:              vmInfo.Min().VCPU,
			Max:              vmInfo.Max().VCPU,
		}
		memState = podResourceState[api.Bytes]{
			Reserved:         vmInfo.Using().Mem,
			Buffer:           0,
			CapacityPressure: 0,
			Min:              vmInfo.Min().Mem,
			Max:              vmInfo.Max().Mem,
		}
	} else {
		cpuState = podResourceState[vmapi.MilliCPU]{
			Reserved:         add.VCPU,
			Buffer:           0,
			CapacityPressure: 0,
			Min:              add.VCPU,
			Max:              add.VCPU,
		}
		memState = podResourceState[api.Bytes]{
			Reserved:         add.Mem,
			Buffer:           0,
			CapacityPressure: 0,
			Min:              add.Mem,
			Max:              add.Mem,
		}
	}

	podName := util.GetNamespacedName(pod)

	ps := &podState{
		name: podName,
		node: node,
		cpu:  cpuState,
		mem:  memState,
		vm:   vmState,
	}
	newNodeReservedCPU := node.cpu.Reserved + ps.cpu.Reserved
	newNodeReservedMem := node.mem.Reserved + ps.mem.Reserved

	verdict := verdictSet{
		cpu: fmt.Sprintf(
			"node reserved %v + %v -> %v of total %v",
			node.cpu.Reserved, ps.cpu.Reserved, newNodeReservedCPU, node.cpu.Total,
		),
		mem: fmt.Sprintf(
			"node reserved %v + %v -> %v of total %v",
			node.mem.Reserved, ps.mem.Reserved, newNodeReservedMem, node.mem.Total,
		),
	}

	if allowDeny {
		logger.Info("Allowing reserve resources for Pod", zap.Object("verdict", verdict))
	} else if shouldDeny /* but couldn't */ {
		logger.Warn("Reserved resources for Pod above totals", zap.Object("verdict", verdict))
	} else {
		logger.Info("Reserved resources for Pod", zap.Object("verdict", verdict))
	}

	node.cpu.Reserved = newNodeReservedCPU
	node.mem.Reserved = newNodeReservedMem

	node.pods[podName] = ps
	e.state.pods[podName] = ps

	node.updateMetrics(e.metrics)

	return true, &verdict, nil
}

// This method is /basically/ the same as e.Unreserve, but the API is different and it has different
// logs, so IMO it's worthwhile to have this separate.
func (e *AutoscaleEnforcer) handleDeletion(logger *zap.Logger, podName util.NamespacedName) {
	logger = logger.With(
		zap.String("action", "VM deletion"),
		zap.Object("pod", podName),
	)

	logger.Info("Handling deletion of VM pod")

	logFields, kind, migrating, verdict := e.unreserveResources(logger, podName)

	logger.With(logFields...).Info(
		fmt.Sprintf("Deleted %s Pod", kind),
		zap.Bool("migrating", migrating),
		zap.Object("verdict", verdict),
	)
}

// unreserveResources is *essentially* the inverse of reserveResources, but with two main
// differences:
//
//  1. unreserveResources cannot "deny" unreserving, whereas reserveResources may choose whether to
//     accept the additional reservation.
//  2. unreserveResources returns additional information for logging.
//
// Also note that because unreserveResources is expected to be called by the plugin's Unreserve()
// method, it may be called for pods that no longer exist.
func (e *AutoscaleEnforcer) unreserveResources(
	logger *zap.Logger,
	podName util.NamespacedName,
) (_ []zap.Field, kind string, migrating bool, _ verdictSet) {
	e.state.lock.Lock()
	defer e.state.lock.Unlock()

	ps, ok := e.state.pods[podName]
	if !ok {
		logger.Warn("Cannot find Pod in global pods map")
		return
	}
	logFields := []zap.Field{zap.String("node", ps.node.name)}
	if ps.vm != nil {
		logFields = append(logFields, zap.Object("virtualmachine", ps.vm.name))
	}

	// Mark the resources as no longer reserved
	currentlyMigrating := ps.vm != nil && ps.vm.currentlyMigrating()

	cpuVerdict := makeResourceTransitioner(&ps.node.cpu, &ps.cpu).
		handleDeleted(currentlyMigrating)
	memVerdict := makeResourceTransitioner(&ps.node.mem, &ps.mem).
		handleDeleted(currentlyMigrating)

	// Delete our record of the pod
	delete(e.state.pods, podName)
	delete(ps.node.pods, podName)
	if ps.vm != nil {
		ps.node.mq.removeIfPresent(ps.vm)
	}

	ps.node.updateMetrics(e.metrics)

	return logFields, ps.kind(), currentlyMigrating, verdictSet{cpu: cpuVerdict, mem: memVerdict}
}

func (e *AutoscaleEnforcer) handleVMDisabledScaling(logger *zap.Logger, podName util.NamespacedName) {
	logger = logger.With(
		zap.String("action", "VM scaling disabled"),
		zap.Object("pod", podName),
	)

	logger.Info("Handling disabled autoscaling for VM pod")

	e.state.lock.Lock()
	defer e.state.lock.Unlock()

	ps, ok := e.state.pods[podName]
	if !ok {
		logger.Error("Cannot find Pod in global pods map")
		return
	}
	logger = logger.With(zap.String("node", ps.node.name))
	if ps.vm == nil {
		logger.Error("handleVMDisabledScaling called for non-VM Pod")
		return
	}
	logger = logger.With(zap.Object("virtualmachine", ps.vm.name))

	cpuVerdict := makeResourceTransitioner(&ps.node.cpu, &ps.cpu).
		handleAutoscalingDisabled()
	memVerdict := makeResourceTransitioner(&ps.node.mem, &ps.mem).
		handleAutoscalingDisabled()

	ps.node.updateMetrics(e.metrics)

	logger.Info(
		"Disabled autoscaling for VM pod",
		zap.Object("verdict", verdictSet{
			cpu: cpuVerdict,
			mem: memVerdict,
		}),
	)
}

func (e *AutoscaleEnforcer) handlePodStartMigration(logger *zap.Logger, podName, migrationName util.NamespacedName, source bool) {
	logger = logger.With(
		zap.String("action", "VM pod start migration"),
		zap.Object("pod", podName),
		zap.Object("virtualmachinemigration", migrationName),
	)

	logger.Info("Handling VM pod migration start")

	e.state.lock.Lock()
	defer e.state.lock.Unlock()

	ps, ok := e.state.pods[podName]
	if !ok {
		logger.Error("Cannot find Pod in global pods map")
		return
	}
	logger = logger.With(zap.String("node", ps.node.name))
	if ps.vm == nil {
		logger.Error("handlePodStartMigration called for non-VM Pod")
		return
	}
	logger = logger.With(zap.Object("virtualmachine", ps.vm.name))

	// Reset buffer to zero, remove from migration queue (if in it), and set pod's migrationState
	cpuVerdict := makeResourceTransitioner(&ps.node.cpu, &ps.cpu).
		handleStartMigration(source)
	memVerdict := makeResourceTransitioner(&ps.node.mem, &ps.mem).
		handleStartMigration(source)

	ps.node.mq.removeIfPresent(ps.vm)
	ps.vm.migrationState = &podMigrationState{name: migrationName}

	ps.node.updateMetrics(e.metrics)

	logger.Info(
		"Handled start of migration involving pod",
		zap.Object("verdict", verdictSet{
			cpu: cpuVerdict,
			mem: memVerdict,
		}),
	)
}

func (e *AutoscaleEnforcer) handlePodEndMigration(logger *zap.Logger, podName, migrationName util.NamespacedName) {
	logger = logger.With(
		zap.String("action", "VM pod end migration"),
		zap.Object("pod", podName),
		zap.Object("virtualmachinemigration", migrationName),
	)

	logger.Info("Handling VM pod migration end")

	e.state.lock.Lock()
	defer e.state.lock.Unlock()

	ps, ok := e.state.pods[podName]
	if !ok {
		logger.Error("Cannot find Pod in global pods map")
		return
	}
	logger = logger.With(zap.String("node", ps.node.name))
	if ps.vm == nil {
		logger.Error("handlePodEndMigration called for non-VM Pod")
		return
	}
	logger = logger.With(zap.Object("virtualmachine", ps.vm.name))

	ps.vm.migrationState = nil

	//nolint:gocritic // NOTE: not *currently* needed, but this should be kept here as a reminder, in case that changes.
	// ps.node.updateMetrics(e.metrics)

	logger.Info("Recorded end of migration for VM pod")
}

func (e *AutoscaleEnforcer) handleUpdatedScalingBounds(logger *zap.Logger, vm *api.VmInfo, unqualifiedPodName string) {
	podName := util.NamespacedName{Namespace: vm.Namespace, Name: unqualifiedPodName}

	logger = logger.With(
		zap.String("action", "VM updated scaling bounds"),
		zap.Object("pod", podName),
		zap.Object("virtualmachine", vm.NamespacedName()),
	)

	logger.Info("Handling updated scaling bounds for VM")

	e.state.lock.Lock()
	defer e.state.lock.Unlock()

	ps, ok := e.state.pods[podName]
	if !ok {
		logger.Error("Cannot find Pod in global pods map")
		return
	}
	logger = logger.With(zap.String("node", ps.node.name))
	if ps.vm == nil {
		logger.Error("handleUpdatedScalingBounds called for non-VM Pod")
		return
	}

<<<<<<< HEAD
	var n *nodeResourceState[vmapi.MilliCPU] = &pod.node.vCPU
	cpuVerdict := handleUpdatedLimits(n, &pod.vCPU, vm.Cpu.Min, vm.Cpu.Max)
	memVerdict := handleUpdatedLimits(&pod.node.memSlots, &pod.memSlots, vm.Mem.Min, vm.Mem.Max)
=======
	// FIXME: this definition of receivedContact may be inaccurate if there was an error with the
	// autoscaler-agent's request.
	receivedContact := ps.vm.mostRecentComputeUnit != nil
	cpuVerdict := handleUpdatedLimits(&ps.node.cpu, &ps.cpu, receivedContact, vm.Cpu.Min, vm.Cpu.Max)
	memVerdict := handleUpdatedLimits(&ps.node.mem, &ps.mem, receivedContact, vm.Min().Mem, vm.Max().Mem)
>>>>>>> 7f17032a

	ps.node.updateMetrics(e.metrics)

	logger.Info(
		"Updated scaling bounds for VM pod",
		zap.Object("verdict", verdictSet{
			cpu: cpuVerdict,
			mem: memVerdict,
		}),
	)
}

func (e *AutoscaleEnforcer) handleNonAutoscalingUsageChange(logger *zap.Logger, vm *api.VmInfo, unqualifiedPodName string) {
	e.state.lock.Lock()
	defer e.state.lock.Unlock()

	podName := util.NamespacedName{Namespace: vm.Namespace, Name: unqualifiedPodName}

	logger = logger.With(
		zap.String("action", "non-autoscaling VM usage change"),
		zap.Object("pod", podName),
		zap.Object("virtualmachine", vm.NamespacedName()),
	)

	ps, ok := e.state.pods[podName]
	if !ok {
		logger.Error("Cannot find Pod in global pods map")
		return
	}

	cpuVerdict := makeResourceTransitioner(&ps.node.cpu, &ps.cpu).
		handleNonAutoscalingUsageChange(vm.Using().VCPU)
	memVerdict := makeResourceTransitioner(&ps.node.mem, &ps.mem).
		handleNonAutoscalingUsageChange(vm.Using().Mem)

	ps.node.updateMetrics(e.metrics)

	logger.Info(
		"Updated non-autoscaling VM usage",
		zap.Object("verdict", verdictSet{
			cpu: cpuVerdict,
			mem: memVerdict,
		}),
	)
}

// NB: expected to be run in its own thread.
func (e *AutoscaleEnforcer) cleanupMigration(logger *zap.Logger, vmm *vmapi.VirtualMachineMigration) {
	vmmName := util.GetNamespacedName(vmm)

	logger = logger.With(
		// note: use the "virtualmachinemigration" key here for just the name, because it mirrors
		// what we log in startMigration.
		zap.Object("virtualmachinemigration", vmmName),
		// also include the VM, for better association.
		zap.Object("virtualmachine", util.NamespacedName{
			Name:      vmm.Spec.VmName,
			Namespace: vmm.Namespace,
		}),
	)
	// Failed migrations should be noisy. Everything to do with cleaning up a failed migration
	// should be logged at "Warn" or higher.
	var logInfo func(string, ...zap.Field)
	if vmm.Status.Phase == vmapi.VmmSucceeded {
		logInfo = logger.Info
	} else {
		logInfo = logger.Warn
	}
	logInfo(
		"Going to delete VirtualMachineMigration",
		// Explicitly include "phase" here because we have metrics for it.
		zap.String("phase", string(vmm.Status.Phase)),
		// ... and then log the rest of the information about the migration:
		zap.Any("spec", vmm.Spec),
		zap.Any("status", vmm.Status),
	)

	// mark the operation as ongoing
	func() {
		e.state.lock.Lock()
		defer e.state.lock.Unlock()

		newCount := e.state.ongoingMigrationDeletions[vmmName] + 1
		if newCount != 1 {
			// context included by logger
			logger.Error(
				"More than one ongoing deletion for VirtualMachineMigration",
				zap.Int("count", newCount),
			)
		}
		e.state.ongoingMigrationDeletions[vmmName] = newCount
	}()
	// ... and remember to clean up when we're done:
	defer func() {
		e.state.lock.Lock()
		defer e.state.lock.Unlock()

		newCount := e.state.ongoingMigrationDeletions[vmmName] - 1
		if newCount == 0 {
			delete(e.state.ongoingMigrationDeletions, vmmName)
		} else {
			// context included by logger
			logger.Error(
				"More than one ongoing deletion for VirtualMachineMigration",
				zap.Int("count", newCount),
			)
			e.state.ongoingMigrationDeletions[vmmName] = newCount
		}
	}()

	// Continually retry the operation, until we're successful (or the VM doesn't exist anymore)

	retryWait := time.Second * time.Duration(e.state.conf.MigrationDeletionRetrySeconds)

	for {
		logInfo("Attempting to delete VirtualMachineMigration")
		err := e.vmClient.NeonvmV1().
			VirtualMachineMigrations(vmmName.Namespace).
			Delete(context.TODO(), vmmName.Name, metav1.DeleteOptions{})
		if err == nil /* NB! This condition is inverted! */ {
			logInfo("Successfully deleted VirtualMachineMigration")
			e.metrics.migrationDeletions.WithLabelValues(string(vmm.Status.Phase)).Inc()
			return
		} else if apierrors.IsNotFound(err) {
			logger.Warn("Deletion was handled for us; VirtualMachineMigration no longer exists")
			return
		}

		logger.Error(
			"Failed to delete VirtualMachineMigration, will try again after delay",
			zap.Duration("delay", retryWait),
			zap.Error(err),
		)
		e.metrics.migrationDeleteFails.WithLabelValues(string(vmm.Status.Phase)).Inc()

		// retry after a delay
		time.Sleep(retryWait)
		continue
	}
}

func (s *vmPodState) isBetterMigrationTarget(other *vmPodState) bool {
	// TODO: this deprioritizes VMs whose metrics we can't collect. Maybe we don't want that?
	if s.metrics == nil || other.metrics == nil {
		return s.metrics != nil && other.metrics == nil
	}

	// TODO - this is just a first-pass approximation. Maybe it's ok for now? Maybe it's not. Idk.
	return s.metrics.LoadAverage1Min < other.metrics.LoadAverage1Min
}

// this method can only be called while holding a lock. It will be released temporarily while we
// send requests to the API server
//
// A lock will ALWAYS be held on return from this function.
func (e *AutoscaleEnforcer) startMigration(ctx context.Context, logger *zap.Logger, pod *podState) (created bool, _ error) {
	if pod.vm.currentlyMigrating() {
		return false, fmt.Errorf("Pod is already migrating")
	}

	// Unlock to make the API request(s), then make sure we're locked on return.
	e.state.lock.Unlock()
	defer e.state.lock.Lock()

	vmmName := util.NamespacedName{
		Name:      fmt.Sprintf("schedplugin-%s", pod.vm.name.Name),
		Namespace: pod.name.Namespace,
	}

	logger = logger.With(zap.Object("virtualmachinemigration", vmmName))

	logger.Info("Starting VirtualMachineMigration for VM")

	// Check that the migration doesn't already exist. If it does, then there's no need to recreate
	// it.
	//
	// We technically don't *need* this additional request here (because we can check the return
	// from the Create request with apierrors.IsAlreadyExists). However: the benefit we get from
	// this is that the logs are significantly clearer.
	_, err := e.vmClient.NeonvmV1().
		VirtualMachineMigrations(pod.name.Namespace).
		Get(ctx, vmmName.Name, metav1.GetOptions{})
	if err == nil {
		logger.Warn("VirtualMachineMigration already exists, nothing to do")
		return false, nil
	} else if !apierrors.IsNotFound(err) {
		// We're *expecting* to get IsNotFound = true; if err != nil and isn't NotFound, then
		// there's some unexpected error.
		logger.Error("Unexpected error doing Get request to check if migration already exists", zap.Error(err))
		return false, fmt.Errorf("Error checking if migration exists: %w", err)
	}

	gitVersion := util.GetBuildInfo().GitInfo
	// FIXME: make this not depend on GetBuildInfo() internals.
	if gitVersion == "<unknown>" {
		gitVersion = "unknown"
	}

	vmm := &vmapi.VirtualMachineMigration{
		ObjectMeta: metav1.ObjectMeta{
			// TODO: it's maybe possible for this to run into name length limits? Unclear what we
			// should do if that happens.
			Name:      vmmName.Name,
			Namespace: pod.name.Namespace,
			Labels: map[string]string{
				// NB: There's requirements on what constitutes a valid label. Thankfully, the
				// output of `git describe` always will.
				//
				// See also:
				// https://kubernetes.io/docs/concepts/overview/working-with-objects/labels/#syntax-and-character-set
				LabelPluginCreatedMigration: gitVersion,
			},
		},
		Spec: vmapi.VirtualMachineMigrationSpec{
			VmName: pod.vm.name.Name,

			// FIXME: NeonVM's VirtualMachineMigrationSpec has a bunch of boolean fields that aren't
			// pointers, which means we need to explicitly set them when using the Go API.
			PreventMigrationToSameHost: true,
			CompletionTimeout:          3600,
			Incremental:                true,
			AutoConverge:               true,
			MaxBandwidth:               resource.MustParse("1Gi"),
			AllowPostCopy:              false,
		},
	}

	logger.Info("Migration doesn't already exist, creating one for VM", zap.Any("spec", vmm.Spec))
	_, err = e.vmClient.NeonvmV1().VirtualMachineMigrations(pod.name.Namespace).Create(ctx, vmm, metav1.CreateOptions{})
	if err != nil {
		e.metrics.migrationCreateFails.Inc()
		// log here, while the logger's fields are in scope
		logger.Error("Unexpected error doing Create request for new migration", zap.Error(err))
		return false, fmt.Errorf("Error creating migration: %w", err)
	}
	e.metrics.migrationCreations.Inc()
	logger.Info("VM migration request successful")

	return true, nil
}

// readClusterState sets the initial node and pod maps for the plugin's state, getting its
// information from the K8s cluster
//
// This method expects that all pluginState fields except pluginState.conf are set to their zero
// value, and will panic otherwise. Accordingly, this is only called during plugin initialization.
func (p *AutoscaleEnforcer) readClusterState(ctx context.Context, logger *zap.Logger) error {
	logger = logger.With(zap.String("action", "read cluster state"))

	p.state.lock.Lock()
	defer p.state.lock.Unlock()

	// Check that all fields are equal to their zero value, per the function documentation.
	hasNonNilField := p.state.nodes != nil || p.state.pods != nil ||
		p.state.maxTotalReservableCPU != 0 || p.state.maxTotalReservableMem != 0

	if hasNonNilField {
		panic(errors.New("readClusterState called with non-nil pluginState field"))
	}
	if p.state.conf == nil {
		panic(errors.New("readClusterState called with nil config"))
	}

	// There's a couple challenges we have to deal with here, particularly around discrepancies in
	// the list of pods vs VMs.
	//
	// Our solution to this problem is _mostly_ to prefer going from VMs -> pods (i.e. "get pod info
	// related to VM") rather than the other way around, and going through the non-VM pods
	// separately. If a VM says it belongs to a pod that doesn't exist, we ignore the error and move
	// on. Because of this, it's better to fetch the VMs first and then pods, so that any VM that
	// was present at the start and still running has its pod visible to us. VMs that are started
	// between the VM listing and pod listing won't be handled, but that's ok because we are
	// probably about to schedule them anyways.
	//
	// As a final note: the VM store is already present, and its startup guarantees that the listing
	// has already been made.

	logger.Info("Fetching VMs from existing store")
	vms := p.vmStore.Items()

	logger.Info("Listing Pods")
	pods, err := p.handle.ClientSet().CoreV1().Pods(corev1.NamespaceAll).List(ctx, metav1.ListOptions{})
	if err != nil {
		return fmt.Errorf("Error listing Pods: %w", err)
	}

	p.state.nodes = make(map[string]*nodeState)
	p.state.pods = make(map[util.NamespacedName]*podState)

	// Store the VMs by name, so that we can access them as we're going through pods
	logger.Info("Building initial vmSpecs map")
	vmSpecs := make(map[util.NamespacedName]*vmapi.VirtualMachine)
	for _, vm := range vms {
		vmSpecs[util.GetNamespacedName(vm)] = vm
	}

	skippedPods := 0

	// Add all VM pods to the map, by filtering out from the pod list. We'll take care of the non-VM
	// pods in a separate pass after this.
	logger.Info("Adding VM Pods to pods map")
	for i := range pods.Items {
		pod := &pods.Items[i]
		podName := util.GetNamespacedName(pod)

		vmName := util.TryPodOwnerVirtualMachine(pod)
		if vmName == nil {
			continue
		}

		// new logger just for this loop iteration, with info about the Pod
		logger := logger.With(util.PodNameFields(pod))
		if pod.Spec.NodeName != "" {
			logger = logger.With(zap.String("node", pod.Spec.NodeName))
		}

		migrationName := util.TryPodOwnerVirtualMachineMigration(pod)
		if migrationName != nil {
			logger = logger.With(zap.Object("virtualmachinemigration", *migrationName))
		}

		logSkip := func(format string, args ...any) {
			logger.Warn("Skipping VM", zap.Error(fmt.Errorf(format, args...)))
			skippedPods += 1
		}

		if p.state.conf.ignoredNamespace(pod.Namespace) {
			logSkip("VM is in ignored namespace")
			continue
		} else if pod.Spec.NodeName == "" {
			logSkip("VM pod's Spec.NodeName = \"\" (maybe it hasn't been scheduled yet?)")
			continue
		}

		// Check if the VM exists
		vm, ok := vmSpecs[*vmName]
		if !ok {
			logSkip("VM Pod's corresponding VM object is missing from our map (maybe it was removed between listing VMs and Pods?)")
			continue
		} else if util.PodCompleted(pod) {
			logSkip("Pod is in its final, complete state (phase = %q), so will not use any resources", pod.Status.Phase)
			continue
		}

		vmInfo, err := api.ExtractVmInfo(logger, vm)
		if err != nil {
			return fmt.Errorf("Error extracting VM info for %v: %w", vmName, err)
		}

		ns, err := p.state.getOrFetchNodeState(ctx, logger, p.metrics, p.nodeStore, pod.Spec.NodeName)
		if err != nil {
			logSkip("Couldn't find Node that VM pod is on (maybe it has since been removed?): %w", err)
			continue
		}

		// Build the pod state, update the node
		ps := &podState{
			name: podName,
			node: ns,
			cpu: podResourceState[vmapi.MilliCPU]{
				Reserved:         vmInfo.Cpu.Max,
				Buffer:           vmInfo.Cpu.Max - vmInfo.Cpu.Use,
				CapacityPressure: 0,
				Min:              vmInfo.Cpu.Min,
				Max:              vmInfo.Cpu.Max,
			},
			mem: podResourceState[api.Bytes]{
				Reserved:         vmInfo.Max().Mem,
				Buffer:           vmInfo.Max().Mem - vmInfo.Using().Mem,
				CapacityPressure: 0,
				Min:              vmInfo.Min().Mem,
				Max:              vmInfo.Max().Mem,
			},
			vm: &vmPodState{
				name: util.GetNamespacedName(vm),

<<<<<<< HEAD
			mqIndex:        -1,
			metrics:        nil,
			migrationState: nil,
=======
				mqIndex:               -1,
				metrics:               nil,
				mostRecentComputeUnit: nil,
				migrationState:        nil,
>>>>>>> 7f17032a

				memSlotSize:              vmInfo.Mem.SlotSize,
				testingOnlyAlwaysMigrate: vmInfo.AlwaysMigrate,
			},
		}

		// If scaling isn't enabled *or* the pod is involved in an ongoing migration, then we can be
		// more precise about usage (because scaling is forbidden while migrating).
		if !vmInfo.ScalingEnabled || migrationName != nil {
			ps.cpu.Buffer = 0
			ps.cpu.Reserved = vmInfo.Cpu.Use

			ps.mem.Buffer = 0
			ps.mem.Reserved = vmInfo.Using().Mem
		}

		oldNodeCPUReserved := ns.cpu.Reserved
		oldNodeMemReserved := ns.mem.Reserved
		oldNodeCPUBuffer := ns.cpu.Buffer
		oldNodeMemBuffer := ns.mem.Buffer

		ns.cpu.Reserved += ps.cpu.Reserved
		ns.cpu.Buffer += ps.cpu.Buffer
		ns.mem.Reserved += ps.mem.Reserved
		ns.mem.Buffer += ps.mem.Buffer

		cpuVerdict := fmt.Sprintf(
			"pod = %v/%v (node %v -> %v / %v, %v -> %v buffer)",
			ps.cpu.Reserved, vmInfo.Cpu.Max, oldNodeCPUReserved, ns.cpu.Reserved, ns.cpu.Total, oldNodeCPUBuffer, ns.cpu.Buffer,
		)
		memVerdict := fmt.Sprintf(
			"pod = %v/%v (node %v -> %v / %v, %v -> %v buffer",
			ps.mem.Reserved, vmInfo.Max().Mem, oldNodeMemReserved, ns.mem.Reserved, ns.mem.Total, oldNodeMemBuffer, ns.mem.Buffer,
		)

		logger.Info(
			"Adding VM pod to node",
			zap.Object("verdict", verdictSet{
				cpu: cpuVerdict,
				mem: memVerdict,
			}),
		)

		ns.updateMetrics(p.metrics)

		ns.pods[podName] = ps
		p.state.pods[podName] = ps
	}

	// Add the non-VM pods to the map
	logger.Info("Adding non-VM Pods to pods map")
	for i := range pods.Items {
		pod := &pods.Items[i]
		podName := util.GetNamespacedName(pod)

		if util.TryPodOwnerVirtualMachine(pod) != nil {
			continue // skip VMs
		}

		// new logger just for this loop iteration, with info about the Pod
		logger := logger.With(util.PodNameFields(pod))
		if pod.Spec.NodeName != "" {
			logger = logger.With(zap.String("node", pod.Spec.NodeName))
		}

		logSkip := func(format string, args ...any) {
			logger.Warn("Skipping non-VM pod", zap.Error(fmt.Errorf(format, args...)))
			skippedPods += 1
		}

		if util.PodCompleted(pod) {
			logSkip("Pod is in its final, complete state (phase = %q), so will not use any resources", pod.Status.Phase)
			continue
		}

		if p.state.conf.ignoredNamespace(pod.Namespace) {
			logSkip("non-VM pod is in ignored namespace")
			continue
		}

		if pod.Spec.NodeName == "" {
			logSkip("Spec.NodeName = \"\" (maybe it hasn't been scheduled yet?)")
			continue
		}

		ns, err := p.state.getOrFetchNodeState(ctx, logger, p.metrics, p.nodeStore, pod.Spec.NodeName)
		if err != nil {
			logSkip("Couldn't find Node that non-VM Pod is on (maybe it has since been removed?): %w", err)
			continue
		}

		// TODO: this is largely duplicated from Reserve, so we should deduplicate it (probably into
		// trans.go or something).
		podRes := extractPodResources(pod)

		oldNodeCpuReserved := ns.cpu.Reserved
		oldNodeMemReserved := ns.mem.Reserved

		ns.cpu.Reserved += podRes.VCPU
		ns.mem.Reserved += podRes.Mem

		ps := &podState{
			name: podName,
			node: ns,
			vm:   nil,
			cpu: podResourceState[vmapi.MilliCPU]{
				Reserved:         podRes.VCPU,
				Buffer:           0,
				CapacityPressure: 0,
				Min:              podRes.VCPU,
				Max:              podRes.VCPU,
			},
			mem: podResourceState[api.Bytes]{
				Reserved:         podRes.Mem,
				Buffer:           0,
				CapacityPressure: 0,
				Min:              podRes.Mem,
				Max:              podRes.Mem,
			},
		}

		cpuVerdict := fmt.Sprintf(
			"pod %v (node %v -> %v)",
			&podRes.VCPU, oldNodeCpuReserved, ns.cpu.Reserved,
		)
		memVerdict := fmt.Sprintf(
			"pod %v (node %v -> %v)",
			&podRes.Mem, oldNodeMemReserved, ns.mem.Reserved,
		)

		logger.Info(
			"Adding non-VM pod to node",
			zap.Object("verdict", verdictSet{
				cpu: cpuVerdict,
				mem: memVerdict,
			}),
		)

		ns.updateMetrics(p.metrics)

		ns.pods[podName] = ps
		p.state.pods[podName] = ps
	}

	// Human-visible sanity checks on item counts:
	logger.Info(fmt.Sprintf(
		"Done loading state, found: %d nodes, %d Pods (%d skipped)",
		len(p.state.nodes), len(p.state.pods), skippedPods,
	))

	// At this point, everything's been added to the state. We just need to make sure that we're not
	// over-budget on anything:
	logger.Info("Checking for any over-budget nodes")
	overBudgetCount := 0
	for nodeName, ns := range p.state.nodes {
		overBudget := []string{}

		if ns.cpu.Reserved-ns.cpu.Buffer > ns.cpu.Total {
			overBudget = append(overBudget, fmt.Sprintf(
				"expected CPU usage (reserved %d - buffer %d) > total %d",
				ns.cpu.Reserved, ns.cpu.Buffer, ns.cpu.Total,
			))
		}
		if ns.mem.Reserved > ns.mem.Total {
			overBudget = append(overBudget, fmt.Sprintf(
				"expected memory usage (reserved %d - buffer %d) > total %d",
				ns.mem.Reserved, ns.mem.Buffer, ns.mem.Total,
			))
		}

		if len(overBudget) == 0 {
			continue
		}

		overBudgetCount += 1
		message := overBudget[0]
		if len(overBudget) == 2 {
			message = fmt.Sprintf("%s and %s", overBudget[0], overBudget[1])
		}
		logger.Error("Node is over budget", zap.String("node", nodeName), zap.String("error", message))
	}

	if overBudgetCount != 0 {
		logger.Error(fmt.Sprintf("Found %d nodes over budget", overBudgetCount))
	}

	return nil
}<|MERGE_RESOLUTION|>--- conflicted
+++ resolved
@@ -191,19 +191,6 @@
 	// will always prompt it to mgirate, regardless of whether the VM actually *needs* to.
 	testingOnlyAlwaysMigrate bool
 
-<<<<<<< HEAD
-	// node provides information about the node that this pod is bound to or reserved onto.
-	node *nodeState
-	// vCPU is the current state of this pod's vCPU utilization and pressure
-	vCPU podResourceState[vmapi.MilliCPU]
-	// memSlots is the current state of this pod's memory slot(s) utilization and pressure
-	memSlots podResourceState[uint16]
-=======
-	// mostRecentComputeUnit stores the "compute unit" that this pod's autoscaler-agent most
-	// recently observed (and so, what future AgentRequests are expected to abide by)
-	mostRecentComputeUnit *api.Resources
->>>>>>> 7f17032a
-
 	// metrics is the most recent metrics update we received for this pod. A nil pointer means that
 	// we have not yet received metrics.
 	metrics *api.Metrics
@@ -691,7 +678,6 @@
 			name:                     vmInfo.NamespacedName(),
 			memSlotSize:              vmInfo.Mem.SlotSize,
 			testingOnlyAlwaysMigrate: vmInfo.AlwaysMigrate,
-			mostRecentComputeUnit:    nil,
 			metrics:                  nil,
 			mqIndex:                  -1,
 			migrationState:           nil,
@@ -974,17 +960,8 @@
 		return
 	}
 
-<<<<<<< HEAD
-	var n *nodeResourceState[vmapi.MilliCPU] = &pod.node.vCPU
-	cpuVerdict := handleUpdatedLimits(n, &pod.vCPU, vm.Cpu.Min, vm.Cpu.Max)
-	memVerdict := handleUpdatedLimits(&pod.node.memSlots, &pod.memSlots, vm.Mem.Min, vm.Mem.Max)
-=======
-	// FIXME: this definition of receivedContact may be inaccurate if there was an error with the
-	// autoscaler-agent's request.
-	receivedContact := ps.vm.mostRecentComputeUnit != nil
-	cpuVerdict := handleUpdatedLimits(&ps.node.cpu, &ps.cpu, receivedContact, vm.Cpu.Min, vm.Cpu.Max)
-	memVerdict := handleUpdatedLimits(&ps.node.mem, &ps.mem, receivedContact, vm.Min().Mem, vm.Max().Mem)
->>>>>>> 7f17032a
+	cpuVerdict := handleUpdatedLimits(&ps.node.cpu, &ps.cpu, vm.Cpu.Min, vm.Cpu.Max)
+	memVerdict := handleUpdatedLimits(&ps.node.mem, &ps.mem, vm.Min().Mem, vm.Max().Mem)
 
 	ps.node.updateMetrics(e.metrics)
 
@@ -1361,16 +1338,9 @@
 			vm: &vmPodState{
 				name: util.GetNamespacedName(vm),
 
-<<<<<<< HEAD
-			mqIndex:        -1,
-			metrics:        nil,
-			migrationState: nil,
-=======
-				mqIndex:               -1,
-				metrics:               nil,
-				mostRecentComputeUnit: nil,
-				migrationState:        nil,
->>>>>>> 7f17032a
+				mqIndex:        -1,
+				metrics:        nil,
+				migrationState: nil,
 
 				memSlotSize:              vmInfo.Mem.SlotSize,
 				testingOnlyAlwaysMigrate: vmInfo.AlwaysMigrate,
