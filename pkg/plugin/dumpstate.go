package plugin

import (
	"context"
	"errors"
	"fmt"
	"net"
	"net/http"
	"time"

	"go.uber.org/zap"
	"golang.org/x/exp/slices"

	vmapi "github.com/neondatabase/autoscaling/neonvm/apis/neonvm/v1"
	"github.com/neondatabase/autoscaling/pkg/api"
	"github.com/neondatabase/autoscaling/pkg/util"
)

type dumpStateConfig struct {
	Port           uint16 `json:"port"`
	TimeoutSeconds uint   `json:"timeoutSeconds"`
}

func (c *dumpStateConfig) validate() (string, error) {
	if c.Port == 0 {
		return "port", errors.New("value must be > 0")
	} else if c.TimeoutSeconds == 0 {
		return "timeoutSeconds", errors.New("value must be > 0")
	}

	return "", nil
}

type stateDump struct {
	Stopped   bool            `json:"stopped"`
	BuildInfo util.BuildInfo  `json:"buildInfo"`
	State     pluginStateDump `json:"state"`
}

func (p *AutoscaleEnforcer) startDumpStateServer(shutdownCtx context.Context, logger *zap.Logger) error {
	// Manually start the TCP listener so we can minimize errors in the background thread.
	addr := net.TCPAddr{IP: net.IPv4zero, Port: int(p.state.conf.DumpState.Port)}
	listener, err := net.ListenTCP("tcp", &addr)
	if err != nil {
		return fmt.Errorf("Error binding to %v", addr)
	}

	go func() {
		mux := http.NewServeMux()
		util.AddHandler(logger, mux, "/", http.MethodGet, "<empty>", func(ctx context.Context, _ *zap.Logger, body *struct{}) (*stateDump, int, error) {
			timeout := time.Duration(p.state.conf.DumpState.TimeoutSeconds) * time.Second

			startTime := time.Now()
			ctx, cancel := context.WithTimeout(ctx, timeout)
			defer cancel()

			state, err := p.dumpState(ctx, shutdownCtx.Err() != nil)
			if err != nil {
				if ctx.Err() != nil && errors.Is(ctx.Err(), context.DeadlineExceeded) {
					totalDuration := time.Since(startTime)
					return nil, 500, fmt.Errorf("timed out after %s while getting state", totalDuration)
				} else {
					// some other type of cancel; 400 is a little weird, but there isn't a great
					// option here.
					return nil, 400, fmt.Errorf("error while getting state: %w", err)
				}
			}

			return state, 200, nil
		})
		// note: we don't shut down this server. It should be possible to continue fetching the
		// internal state after shutdown has started.
		server := &http.Server{Handler: mux}
		if err := server.Serve(listener); err != nil {
			logger.Error("dump-state server exited", zap.Error(err))
		}
	}()

	return nil
}

func (p *AutoscaleEnforcer) dumpState(ctx context.Context, stopped bool) (*stateDump, error) {
	state, err := p.state.dump(ctx)
	if err != nil {
		return nil, err
	}

	return &stateDump{
		Stopped:   stopped,
		BuildInfo: util.GetBuildInfo(),
		State:     *state,
	}, nil
}

type keyed[K any, V any] struct {
	Key   K `json:"key"`
	Value V `json:"value"`
}

type pluginStateDump struct {
	OngoingMigrationDeletions []keyed[util.NamespacedName, int] `json:"ongoingMigrationDeletions"`

	Nodes []keyed[string, nodeStateDump] `json:"nodes"`

	Pods []podNameAndPointer `json:"pods"`

	MaxTotalReservableCPU vmapi.MilliCPU `json:"maxTotalReservableCPU"`
	MaxTotalReservableMem api.Bytes      `json:"maxTotalReservableMem"`

	Conf Config `json:"config"`
}

type podNameAndPointer struct {
	Obj     pointerString       `json:"obj"`
	PodName util.NamespacedName `json:"podName"`
}

type pointerString string

type nodeStateDump struct {
	Obj              pointerString                              `json:"obj"`
	Name             string                                     `json:"name"`
	NodeGroup        string                                     `json:"nodeGroup"`
	AvailabilityZone string                                     `json:"availabilityZone"`
	CPU              nodeResourceState[vmapi.MilliCPU]          `json:"cpu"`
	Mem              nodeResourceState[api.Bytes]               `json:"mem"`
	Pods             []keyed[util.NamespacedName, podStateDump] `json:"pods"`
	Mq               []*podNameAndPointer                       `json:"mq"`
}

type podStateDump struct {
<<<<<<< HEAD
	Obj                      pointerString                    `json:"obj"`
	Name                     util.NamespacedName              `json:"name"`
	VMName                   util.NamespacedName              `json:"vmName"`
	Node                     pointerString                    `json:"node"`
	TestingOnlyAlwaysMigrate bool                             `json:"testingOnlyAlwaysMigrate"`
	VCPU                     podResourceState[vmapi.MilliCPU] `json:"vCPU"`
	MemSlots                 podResourceState[uint16]         `json:"memSlots"`
	Metrics                  *api.Metrics                     `json:"metrics"`
	MqIndex                  int                              `json:"mqIndex"`
	MigrationState           *podMigrationStateDump           `json:"migrationState"`
=======
	Obj  pointerString                    `json:"obj"`
	Name util.NamespacedName              `json:"name"`
	Node pointerString                    `json:"node"`
	CPU  podResourceState[vmapi.MilliCPU] `json:"cpu"`
	Mem  podResourceState[api.Bytes]      `json:"mem"`
	VM   *vmPodStateDump                  `json:"vm"`
>>>>>>> 7f17032a
}

type vmPodStateDump struct {
	Name                     util.NamespacedName    `json:"name"`
	TestingOnlyAlwaysMigrate bool                   `json:"testingOnlyAlwaysMigrate"`
	MostRecentComputeUnit    *api.Resources         `json:"mostRecentComputeUnit"`
	Metrics                  *api.Metrics           `json:"metrics"`
	MqIndex                  int                    `json:"mqIndex"`
	MigrationState           *podMigrationStateDump `json:"migrationState"`
}

type podMigrationStateDump struct {
	MigrationName util.NamespacedName `json:"migrationName"`
}

func makePointerString[T any](t *T) pointerString {
	return pointerString(fmt.Sprintf("%p", t))
}

func sortSliceByPodName[T any](slice []T, name func(T) util.NamespacedName) {
	slices.SortFunc(slice, func(a, b T) (less bool) {
		aName := name(a)
		bName := name(b)
		return aName.Namespace < bName.Namespace && aName.Name < bName.Name
	})
}

func (s *pluginState) dump(ctx context.Context) (*pluginStateDump, error) {
	if err := s.lock.TryLock(ctx); err != nil {
		return nil, err
	}
	defer s.lock.Unlock()

	pods := make([]podNameAndPointer, 0, len(s.pods))
	for _, p := range s.pods {
		pods = append(pods, podNameAndPointer{Obj: makePointerString(p), PodName: p.name})
	}
	sortSliceByPodName(pods, func(p podNameAndPointer) util.NamespacedName { return p.PodName })

	nodes := make([]keyed[string, nodeStateDump], 0, len(s.nodes))
	for k, n := range s.nodes {
		nodes = append(nodes, keyed[string, nodeStateDump]{Key: k, Value: n.dump()})
	}
	slices.SortFunc(nodes, func(kvx, kvy keyed[string, nodeStateDump]) (less bool) {
		return kvx.Key < kvy.Key
	})

	ongoingMigrationDeletions := make([]keyed[util.NamespacedName, int], 0, len(s.ongoingMigrationDeletions))
	for k, count := range s.ongoingMigrationDeletions {
		ongoingMigrationDeletions = append(ongoingMigrationDeletions, keyed[util.NamespacedName, int]{Key: k, Value: count})
	}
	sortSliceByPodName(ongoingMigrationDeletions, func(kv keyed[util.NamespacedName, int]) util.NamespacedName { return kv.Key })

	return &pluginStateDump{
		OngoingMigrationDeletions: ongoingMigrationDeletions,
		Nodes:                     nodes,
		Pods:                      pods,
		MaxTotalReservableCPU:     s.maxTotalReservableCPU,
		MaxTotalReservableMem:     s.maxTotalReservableMem,
		Conf:                      *s.conf,
	}, nil
}

func (s *nodeState) dump() nodeStateDump {
	pods := make([]keyed[util.NamespacedName, podStateDump], 0, len(s.pods))
	for k, p := range s.pods {
		pods = append(pods, keyed[util.NamespacedName, podStateDump]{Key: k, Value: p.dump()})
	}
	sortSliceByPodName(pods, func(kv keyed[util.NamespacedName, podStateDump]) util.NamespacedName { return kv.Key })

	mq := make([]*podNameAndPointer, 0, len(s.mq))
	for _, p := range s.mq {
		if p == nil {
			mq = append(mq, nil)
		} else {
			v := podNameAndPointer{Obj: makePointerString(p), PodName: p.name}
			mq = append(mq, &v)
		}
	}

	return nodeStateDump{
		Obj:              makePointerString(s),
		Name:             s.name,
		NodeGroup:        s.nodeGroup,
		AvailabilityZone: s.availabilityZone,
		CPU:              s.cpu,
		Mem:              s.mem,
		Pods:             pods,
		Mq:               mq,
	}
}

func (s *podState) dump() podStateDump {

	var vm *vmPodStateDump
	if s.vm != nil {
		vm = &[]vmPodStateDump{s.vm.dump()}[0]
	}

	return podStateDump{
		Obj:  makePointerString(s),
		Name: s.name,
		Node: makePointerString(s.node),
		CPU:  s.cpu,
		Mem:  s.mem,
		VM:   vm,
	}
}

func (s *vmPodState) dump() vmPodStateDump {
	// Copy some of the "may be nil" pointer fields
	var metrics *api.Metrics
	if s.metrics != nil {
		m := *s.metrics
		metrics = &m
	}
	var migrationState *podMigrationStateDump
	if s.migrationState != nil {
		migrationState = &podMigrationStateDump{
			MigrationName: s.migrationState.name,
		}
	}

	return vmPodStateDump{
		Name:                     s.name,
		TestingOnlyAlwaysMigrate: s.testingOnlyAlwaysMigrate,
<<<<<<< HEAD
		VCPU:                     s.vCPU,
		MemSlots:                 s.memSlots,
=======
		MostRecentComputeUnit:    mostRecentComputeUnit,
>>>>>>> 7f17032a
		Metrics:                  metrics,
		MqIndex:                  s.mqIndex,
		MigrationState:           migrationState,
	}
}<|MERGE_RESOLUTION|>--- conflicted
+++ resolved
@@ -129,31 +129,17 @@
 }
 
 type podStateDump struct {
-<<<<<<< HEAD
-	Obj                      pointerString                    `json:"obj"`
-	Name                     util.NamespacedName              `json:"name"`
-	VMName                   util.NamespacedName              `json:"vmName"`
-	Node                     pointerString                    `json:"node"`
-	TestingOnlyAlwaysMigrate bool                             `json:"testingOnlyAlwaysMigrate"`
-	VCPU                     podResourceState[vmapi.MilliCPU] `json:"vCPU"`
-	MemSlots                 podResourceState[uint16]         `json:"memSlots"`
-	Metrics                  *api.Metrics                     `json:"metrics"`
-	MqIndex                  int                              `json:"mqIndex"`
-	MigrationState           *podMigrationStateDump           `json:"migrationState"`
-=======
 	Obj  pointerString                    `json:"obj"`
 	Name util.NamespacedName              `json:"name"`
 	Node pointerString                    `json:"node"`
 	CPU  podResourceState[vmapi.MilliCPU] `json:"cpu"`
 	Mem  podResourceState[api.Bytes]      `json:"mem"`
 	VM   *vmPodStateDump                  `json:"vm"`
->>>>>>> 7f17032a
 }
 
 type vmPodStateDump struct {
 	Name                     util.NamespacedName    `json:"name"`
 	TestingOnlyAlwaysMigrate bool                   `json:"testingOnlyAlwaysMigrate"`
-	MostRecentComputeUnit    *api.Resources         `json:"mostRecentComputeUnit"`
 	Metrics                  *api.Metrics           `json:"metrics"`
 	MqIndex                  int                    `json:"mqIndex"`
 	MigrationState           *podMigrationStateDump `json:"migrationState"`
@@ -274,12 +260,6 @@
 	return vmPodStateDump{
 		Name:                     s.name,
 		TestingOnlyAlwaysMigrate: s.testingOnlyAlwaysMigrate,
-<<<<<<< HEAD
-		VCPU:                     s.vCPU,
-		MemSlots:                 s.memSlots,
-=======
-		MostRecentComputeUnit:    mostRecentComputeUnit,
->>>>>>> 7f17032a
 		Metrics:                  metrics,
 		MqIndex:                  s.mqIndex,
 		MigrationState:           migrationState,
