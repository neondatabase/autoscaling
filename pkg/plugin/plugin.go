--- conflicted
+++ resolved
@@ -780,138 +780,8 @@
 		return framework.NewStatus(framework.UnschedulableAndUnresolvable, err.Error())
 	}
 
-<<<<<<< HEAD
-	// if this is a non-VM pod, use a different set of information for it.
-	if vmInfo == nil {
-		podResources := extractPodOtherPodResourceState(pod)
-
-		oldNodeRes := node.otherResources
-		newNodeRes := node.otherResources.addPod(&e.state.conf.MemSlotSize, podResources)
-
-		addCpu := newNodeRes.ReservedCPU - oldNodeRes.ReservedCPU
-		addMem := newNodeRes.ReservedMemSlots - oldNodeRes.ReservedMemSlots
-
-		if addCpu <= node.remainingReservableCPU() && addMem <= node.remainingReservableMemSlots() {
-			oldNodeCpuReserved := node.vCPU.Reserved
-			oldNodeMemReserved := node.memSlots.Reserved
-
-			node.otherResources = newNodeRes
-			node.vCPU.Reserved += addCpu
-			node.memSlots.Reserved += addMem
-
-			ps := &otherPodState{
-				name:      pName,
-				node:      node,
-				resources: podResources,
-			}
-			node.otherPods[pName] = ps
-			e.state.otherPods[pName] = ps
-
-			cpuVerdict := fmt.Sprintf(
-				"node reserved %d -> %d, node other resources %d -> %d rounded (%v -> %v raw, %v margin)",
-				oldNodeCpuReserved, node.vCPU.Reserved, oldNodeRes.ReservedCPU, newNodeRes.ReservedCPU, &oldNodeRes.RawCPU, &newNodeRes.RawCPU, newNodeRes.MarginCPU,
-			)
-			memVerdict := fmt.Sprintf(
-				"node reserved %d -> %d, node other resources %d -> %d slots (%v -> %v raw, %v margin)",
-				oldNodeMemReserved, node.memSlots.Reserved, oldNodeRes.ReservedMemSlots, newNodeRes.ReservedMemSlots, &oldNodeRes.RawMemory, &newNodeRes.RawMemory, newNodeRes.MarginMemory,
-			)
-
-			logger.Info(
-				"Allowing reserve non-VM pod",
-				zap.Object("verdict", verdictSet{
-					cpu: cpuVerdict,
-					mem: memVerdict,
-				}),
-			)
-
-			node.updateMetrics(e.metrics, e.state.memSlotSizeBytes())
-
-			return nil // nil is success
-		} else {
-			cpuShortVerdict := "NOT ENOUGH"
-			if addCpu <= node.remainingReservableCPU() {
-				cpuShortVerdict = "OK"
-			}
-			memShortVerdict := "NOT ENOUGH"
-			if addMem <= node.remainingReservableMemSlots() {
-				memShortVerdict = "OK"
-			}
-
-			cpuVerdict := fmt.Sprintf(
-				"need %v (%v -> %v raw), %v of %v used, so %v available (%s)",
-				addCpu, &oldNodeRes.RawCPU, &newNodeRes.RawCPU, node.vCPU.Reserved, node.vCPU.Total, node.remainingReservableCPU(), cpuShortVerdict,
-			)
-			memVerdict := fmt.Sprintf(
-				"need %v (%v -> %v raw), %v of %v used, so %v available (%s)",
-				addMem, &oldNodeRes.RawMemory, &newNodeRes.RawMemory, node.memSlots.Reserved, node.memSlots.Total, node.remainingReservableMemSlots(), memShortVerdict,
-			)
-
-			logger.Error(
-				"Can't reserve non-VM pod (not enough resources)",
-				zap.Object("verdict", verdictSet{
-					cpu: cpuVerdict,
-					mem: memVerdict,
-				}),
-			)
-			return framework.NewStatus(framework.Unschedulable, "Not enough resources to reserve non-VM pod")
-		}
-	}
-
-	// Otherwise, it's a VM. Use the vmInfo
-	//
-	// If there's capacity to reserve the pod, do that. Otherwise, reject the pod. Most capacity
-	// checks will be handled in the calls to Filter, but it's possible for another VM to scale up
-	// in between the calls to Filter and Reserve, removing the resource availability that we
-	// thought we had.
-	if vmInfo.Cpu.Use <= node.remainingReservableCPU() && vmInfo.Mem.Use <= node.remainingReservableMemSlots() {
-		newNodeReservedCPU := node.vCPU.Reserved + vmInfo.Cpu.Use
-		newNodeReservedMemSlots := node.memSlots.Reserved + vmInfo.Mem.Use
-
-		cpuVerdict := fmt.Sprintf("node reserved %v + %v -> %v", node.vCPU.Reserved, vmInfo.Cpu.Use, newNodeReservedCPU)
-		memVerdict := fmt.Sprintf("node reserved %v + %v -> %v", node.memSlots.Reserved, vmInfo.Mem.Use, newNodeReservedMemSlots)
-
-		logger.Info(
-			"Allowing reserve VM pod",
-			zap.Object("verdict", verdictSet{
-				cpu: cpuVerdict,
-				mem: memVerdict,
-			}),
-		)
-
-		node.vCPU.Reserved = newNodeReservedCPU
-		node.memSlots.Reserved = newNodeReservedMemSlots
-		ps := &podState{
-			name:   pName,
-			vmName: vmInfo.NamespacedName(),
-			node:   node,
-			vCPU: podResourceState[vmapi.MilliCPU]{
-				Reserved:         vmInfo.Cpu.Use,
-				Buffer:           0,
-				CapacityPressure: 0,
-				Min:              vmInfo.Cpu.Min,
-				Max:              vmInfo.Cpu.Max,
-			},
-			memSlots: podResourceState[uint16]{
-				Reserved:         vmInfo.Mem.Use,
-				Buffer:           0,
-				CapacityPressure: 0,
-				Min:              vmInfo.Mem.Min,
-				Max:              vmInfo.Mem.Max,
-			},
-			testingOnlyAlwaysMigrate: vmInfo.AlwaysMigrate,
-			metrics:                  nil,
-			mqIndex:                  -1,
-			migrationState:           nil,
-		}
-		node.pods[pName] = ps
-		e.state.podMap[pName] = ps
-
-		node.updateMetrics(e.metrics, e.state.memSlotSizeBytes())
-
-=======
 	if ok {
 		logger.Info("Allowing reserve Pod", zap.Object("verdict", verdict))
->>>>>>> 7f17032a
 		return nil // nil is success
 	} else {
 		logger.Error("Rejecting reserve Pod (not enough resources)", zap.Object("verdict", verdict))
