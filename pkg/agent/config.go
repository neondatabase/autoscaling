package agent

import (
	"encoding/json"
	"fmt"
	"os"

	"github.com/tychoish/fun/erc"

	"github.com/neondatabase/autoscaling/pkg/agent/billing"
	"github.com/neondatabase/autoscaling/pkg/api"
)

type Config struct {
	DumpState *DumpStateConfig `json:"dumpState"`
	Scaling   ScalingConfig    `json:"scaling"`
	Metrics   MetricsConfig    `json:"metrics"`
	Scheduler SchedulerConfig  `json:"scheduler"`
	Monitor   MonitorConfig    `json:"monitor"`
	Billing   *billing.Config  `json:"billing,omitempty"`
}

type MonitorConfig struct {
	ResponseTimeoutSeconds uint `json:"responseTimeoutSeconds"`
	// ConnectionTimeoutSeconds gives how long we may take to connect to the
	// monitor before cancelling.
	ConnectionTimeoutSeconds uint `json:"connectionTimeoutSeconds"`
	// ConnectionRetryMinWaitSeconds gives the minimum amount of time we must wait between attempts
	// to connect to the vm-monitor, regardless of whether they're successful.
	ConnectionRetryMinWaitSeconds uint `json:"connectionRetryMinWaitSeconds"`
	// ServerPort is the port that the dispatcher serves from
	ServerPort uint16 `json:"serverPort"`
	// UnhealthyAfterSilenceDurationSeconds gives the duration, in seconds, after which failing to
	// receive a successful request from the monitor indicates that it is probably unhealthy.
	UnhealthyAfterSilenceDurationSeconds uint `json:"unhealthyAfterSilenceDurationSeconds"`
	// UnhealthyStartupGracePeriodSeconds gives the duration, in seconds, after which we will no
	// longer excuse total VM monitor failures - i.e. when unhealthyAfterSilenceDurationSeconds
	// kicks in.
	UnhealthyStartupGracePeriodSeconds uint `json:"unhealthyStartupGracePeriodSeconds"`
	// MaxHealthCheckSequentialFailuresSeconds gives the duration, in seconds, after which we
	// should restart the connection to the vm-monitor if health checks aren't succeeding.
	MaxHealthCheckSequentialFailuresSeconds uint `json:"maxHealthCheckSequentialFailuresSeconds"`
}

// DumpStateConfig configures the endpoint to dump all internal state
type DumpStateConfig struct {
	// Port is the port to serve on
	Port uint16 `json:"port"`
	// TimeoutSeconds gives the maximum duration, in seconds, that we allow for a request to dump
	// internal state.
	TimeoutSeconds uint `json:"timeoutSeconds"`
}

// ScalingConfig defines the scheduling we use for scaling up and down
type ScalingConfig struct {
	// RequestTimeoutSeconds gives the timeout duration, in seconds, for VM patch requests
	RequestTimeoutSeconds uint `json:"requestTimeoutSeconds"`
	// DefaultConfig gives the default scaling config, to be used if there is no configuration
	// supplied with the "autoscaling.neon.tech/config" annotation.
	DefaultConfig api.ScalingConfig `json:"defaultConfig"`
}

<<<<<<< HEAD
type InformantConfig struct {
	// ServerPort is the port that the VM informant serves from
	ServerPort uint16 `json:"serverPort"`

	// RetryServerMinWaitSeconds gives the minimum duration, in seconds, that we must wait between the
	// start of one InformantServer and the next
	//
	// This "minimum wait" is only used when thethe
	RetryServerMinWaitSeconds uint `json:"retryServerMinWaitSeconds"`
	// RetryServerNormalWaitSeconds gives the typical duration, in seconds, that we wait between an
	// InformantServer failing and our retry.
	RetryServerNormalWaitSeconds uint `json:"retryServerNormalWaitSeconds"`
	// RegisterRetrySeconds gives the duration, in seconds, to wait between retrying a failed
	// register request.
	RegisterRetrySeconds uint `json:"registerRetrySeconds"`

	// RetryFailedRequestSeconds gives the duration, in seconds, that we must wait before retrying a
	// request that previously failed.
	RetryFailedRequestSeconds uint `json:"retryFailedRequestSeconds"`
	// RetryDeniedDownscaleSeconds gives the duration, in seconds, that we must wait before retrying
	// a downscale request that was previously denied
	RetryDeniedDownscaleSeconds uint `json:"retryDeniedDownscaleSeconds"`

	// RequestTimeoutSeconds gives the timeout for any individual request to the informant, except
	// for those with separately-defined values below.
	RequestTimeoutSeconds uint `json:"requestTimeoutSeconds"`
	// RegisterTimeoutSeconds gives the timeout duration, in seconds, for a register request.
	//
	// This is a separate field from RequestTimeoutSeconds because registering may require that the
	// informant suspend a previous agent, which could take longer.
	RegisterTimeoutSeconds uint `json:"registerTimeoutSeconds"`
	// DownscaleTimeoutSeconds gives the timeout duration, in seconds, for a downscale request.
	//
	// This is a separate field from RequestTimeoutSeconds it's possible that downscaling may
	// require some non-trivial work that we want to allow to complete.
	DownscaleTimeoutSeconds uint `json:"downscaleTimeoutSeconds"`

	// UnhealthyAfterSilenceDurationSeconds gives the duration, in seconds, after which failing to
	// receive a successful request from the informant indicates that it is probably unhealthy.
	UnhealthyAfterSilenceDurationSeconds uint `json:"unhealthyAfterSilenceDurationSeconds"`
	// UnhealthyStartupGracePeriodSeconds gives the duration, in seconds, after which we will no
	// longer excuse total VM informant failures - i.e. when unhealthyAfterSilenceDurationSeconds
	// kicks in.
	UnhealthyStartupGracePeriodSeconds uint `json:"unhealthyStartupGracePeriodSeconds"`
}

=======
>>>>>>> af638e2e
// MetricsConfig defines a few parameters for metrics requests to the VM
type MetricsConfig struct {
	// Port is the port that VMs are expected to provide metrics on
	Port uint16 `json:"port"`
	// LoadMetricPrefix is the prefix at the beginning of the load metrics that we use. For
	// node_exporter, this is "node_", and for vector it's "host_"
	LoadMetricPrefix string `json:"loadMetricPrefix"`
	// RequestTimeoutSeconds gives the timeout duration, in seconds, for metrics requests
	RequestTimeoutSeconds uint `json:"requestTimeoutSeconds"`
	// SecondsBetweenRequests sets the number of seconds to wait between metrics requests
	SecondsBetweenRequests uint `json:"secondsBetweenRequests"`
}

// SchedulerConfig defines a few parameters for scheduler requests
type SchedulerConfig struct {
	// SchedulerName is the name of the scheduler we're expecting to communicate with.
	//
	// Any VMs that don't have a matching Spec.SchedulerName will not be autoscaled.
	SchedulerName string `json:"schedulerName"`
	// RequestTimeoutSeconds gives the timeout duration, in seconds, for requests to the scheduler
	//
	// If zero, requests will have no timeout.
	RequestTimeoutSeconds uint `json:"requestTimeoutSeconds"`
	// RequestAtLeastEverySeconds gives the maximum duration we should go without attempting a
	// request to the scheduler, even if nothing's changed.
	RequestAtLeastEverySeconds uint `json:"requestAtLeastEverySeconds"`
	// RequestPort defines the port to access the scheduler's ✨special✨ API with
	RequestPort uint16 `json:"requestPort"`
}

func ReadConfig(path string) (*Config, error) {
	file, err := os.Open(path)
	if err != nil {
		return nil, fmt.Errorf("Error opening config file %q: %w", path, err)
	}

	defer file.Close()
	var config Config
	jsonDecoder := json.NewDecoder(file)
	jsonDecoder.DisallowUnknownFields()
	if err = jsonDecoder.Decode(&config); err != nil {
		return nil, fmt.Errorf("Error decoding JSON config in %q: %w", path, err)
	}

	if err = config.validate(); err != nil {
		return nil, fmt.Errorf("Invalid config: %w", err)
	}

	return &config, nil
}

func (c *Config) validate() error {
	ec := &erc.Collector{}

	const (
		emptyTmpl = "field %q cannot be empty"
		zeroTmpl  = "field %q cannot be zero"
	)

<<<<<<< HEAD
	erc.Whenf(ec, c.DumpState != nil && c.DumpState.Port == 0, zeroTmpl, ".dumpState.port")
	erc.Whenf(ec, c.DumpState != nil && c.DumpState.TimeoutSeconds == 0, zeroTmpl, ".dumpState.timeoutSeconds")
	erc.Whenf(ec, c.Scaling.RequestTimeoutSeconds == 0, zeroTmpl, ".scaling.requestTimeoutSeconds")
	// add all errors if there are any: https://github.com/neondatabase/autoscaling/pull/195#discussion_r1170893494
	ec.Add(c.Scaling.DefaultConfig.Validate())
	erc.Whenf(ec, c.Informant.ServerPort == 0, zeroTmpl, ".informant.serverPort")
	erc.Whenf(ec, c.Informant.RetryServerMinWaitSeconds == 0, zeroTmpl, ".informant.retryServerMinWaitSeconds")
	erc.Whenf(ec, c.Informant.RetryServerNormalWaitSeconds == 0, zeroTmpl, ".informant.retryServerNormalWaitSeconds")
	erc.Whenf(ec, c.Informant.RegisterRetrySeconds == 0, zeroTmpl, ".informant.registerRetrySeconds")
	erc.Whenf(ec, c.Informant.RetryFailedRequestSeconds == 0, zeroTmpl, ".informant.retryFailedRequestSeconds")
	erc.Whenf(ec, c.Informant.RetryDeniedDownscaleSeconds == 0, zeroTmpl, ".informant.retryDeniedDownscaleSeconds")
	erc.Whenf(ec, c.Informant.RequestTimeoutSeconds == 0, zeroTmpl, ".informant.requestTimeoutSeconds")
	erc.Whenf(ec, c.Informant.RegisterTimeoutSeconds == 0, zeroTmpl, ".informant.registerTimeoutSeconds")
	erc.Whenf(ec, c.Informant.DownscaleTimeoutSeconds == 0, zeroTmpl, ".informant.downscaleTimeoutSeconds")
	erc.Whenf(ec, c.Informant.UnhealthyAfterSilenceDurationSeconds == 0, zeroTmpl, ".informant.unhealthyAfterSilenceDurationSeconds")
	erc.Whenf(ec, c.Informant.UnhealthyStartupGracePeriodSeconds == 0, zeroTmpl, ".informant.unhealthyStartupGracePeriodSeconds")
=======
	erc.Whenf(ec, c.Billing != nil && c.Billing.ActiveTimeMetricName == "", emptyTmpl, ".billing.activeTimeMetricName")
	erc.Whenf(ec, c.Billing != nil && c.Billing.CPUMetricName == "", emptyTmpl, ".billing.cpuMetricName")
	erc.Whenf(ec, c.Billing != nil && c.Billing.CollectEverySeconds == 0, zeroTmpl, ".billing.collectEverySeconds")
	erc.Whenf(ec, c.Billing != nil && c.Billing.AccumulateEverySeconds == 0, zeroTmpl, ".billing.accumulateEverySeconds")
	erc.Whenf(ec, c.Billing != nil && c.Billing.PushEverySeconds == 0, zeroTmpl, ".billing.pushEverySeconds")
	erc.Whenf(ec, c.Billing != nil && c.Billing.PushRequestTimeoutSeconds == 0, zeroTmpl, ".billing.pushRequestTimeoutSeconds")
	erc.Whenf(ec, c.Billing != nil && c.Billing.MaxBatchSize == 0, zeroTmpl, ".billing.maxBatchSize")
	erc.Whenf(ec, c.Billing != nil && c.Billing.URL == "", emptyTmpl, ".billing.url")
	erc.Whenf(ec, c.DumpState != nil && c.DumpState.Port == 0, zeroTmpl, ".dumpState.port")
	erc.Whenf(ec, c.DumpState != nil && c.DumpState.TimeoutSeconds == 0, zeroTmpl, ".dumpState.timeoutSeconds")
	erc.Whenf(ec, c.Metrics.Port == 0, zeroTmpl, ".metrics.port")
>>>>>>> af638e2e
	erc.Whenf(ec, c.Metrics.LoadMetricPrefix == "", emptyTmpl, ".metrics.loadMetricPrefix")
	erc.Whenf(ec, c.Metrics.RequestTimeoutSeconds == 0, zeroTmpl, ".metrics.requestTimeoutSeconds")
	erc.Whenf(ec, c.Metrics.SecondsBetweenRequests == 0, zeroTmpl, ".metrics.secondsBetweenRequests")
<<<<<<< HEAD
=======
	erc.Whenf(ec, c.Scaling.RequestTimeoutSeconds == 0, zeroTmpl, ".scaling.requestTimeoutSeconds")
	erc.Whenf(ec, c.Monitor.ResponseTimeoutSeconds == 0, zeroTmpl, ".monitor.responseTimeoutSeconds")
	erc.Whenf(ec, c.Monitor.ConnectionTimeoutSeconds == 0, zeroTmpl, ".monitor.connectionTimeoutSeconds")
	erc.Whenf(ec, c.Monitor.ConnectionRetryMinWaitSeconds == 0, zeroTmpl, ".monitor.connectionRetryMinWaitSeconds")
	erc.Whenf(ec, c.Monitor.ServerPort == 0, zeroTmpl, ".monitor.serverPort")
	erc.Whenf(ec, c.Monitor.UnhealthyAfterSilenceDurationSeconds == 0, zeroTmpl, ".monitor.unhealthyAfterSilenceDurationSeconds")
	erc.Whenf(ec, c.Monitor.UnhealthyStartupGracePeriodSeconds == 0, zeroTmpl, ".monitor.unhealthyStartupGracePeriodSeconds")
	erc.Whenf(ec, c.Monitor.MaxHealthCheckSequentialFailuresSeconds == 0, zeroTmpl, ".monitor.maxHealthCheckSequentialFailuresSeconds")
	// add all errors if there are any: https://github.com/neondatabase/autoscaling/pull/195#discussion_r1170893494
	ec.Add(c.Scaling.DefaultConfig.Validate())
	erc.Whenf(ec, c.Scheduler.RequestPort == 0, zeroTmpl, ".scheduler.requestPort")
	erc.Whenf(ec, c.Scheduler.RequestTimeoutSeconds == 0, zeroTmpl, ".scheduler.requestTimeoutSeconds")
>>>>>>> af638e2e
	erc.Whenf(ec, c.Scheduler.SchedulerName == "", emptyTmpl, ".scheduler.schedulerName")
	// note: c.Scheduler.RequestTimeoutSeconds == 0 is valid
	erc.Whenf(ec, c.Scheduler.RequestAtLeastEverySeconds == 0, zeroTmpl, ".scheduler.requestAtLeastEverySeconds")
	erc.Whenf(ec, c.Scheduler.RequestPort == 0, zeroTmpl, ".scheduler.requestPort")
	erc.Whenf(ec, c.Billing != nil && c.Billing.URL == "", emptyTmpl, ".billing.url")
	erc.Whenf(ec, c.Billing != nil && c.Billing.CPUMetricName == "", emptyTmpl, ".billing.cpuMetricName")
	erc.Whenf(ec, c.Billing != nil && c.Billing.ActiveTimeMetricName == "", emptyTmpl, ".billing.activeTimeMetricName")
	erc.Whenf(ec, c.Billing != nil && c.Billing.CollectEverySeconds == 0, zeroTmpl, ".billing.collectEverySeconds")
	erc.Whenf(ec, c.Billing != nil && c.Billing.PushEverySeconds == 0, zeroTmpl, ".billing.pushEverySeconds")
	erc.Whenf(ec, c.Billing != nil && c.Billing.PushTimeoutSeconds == 0, zeroTmpl, ".billing.pushTimeoutSeconds")

	return ec.Resolve()
}<|MERGE_RESOLUTION|>--- conflicted
+++ resolved
@@ -40,6 +40,13 @@
 	// MaxHealthCheckSequentialFailuresSeconds gives the duration, in seconds, after which we
 	// should restart the connection to the vm-monitor if health checks aren't succeeding.
 	MaxHealthCheckSequentialFailuresSeconds uint `json:"maxHealthCheckSequentialFailuresSeconds"`
+
+	// RetryFailedRequestSeconds gives the duration, in seconds, that we must wait before retrying a
+	// request that previously failed.
+	RetryFailedRequestSeconds uint `json:"retryFailedRequestSeconds"`
+	// RetryDeniedDownscaleSeconds gives the duration, in seconds, that we must wait before retrying
+	// a downscale request that was previously denied
+	RetryDeniedDownscaleSeconds uint `json:"retryDeniedDownscaleSeconds"`
 }
 
 // DumpStateConfig configures the endpoint to dump all internal state
@@ -60,55 +67,6 @@
 	DefaultConfig api.ScalingConfig `json:"defaultConfig"`
 }
 
-<<<<<<< HEAD
-type InformantConfig struct {
-	// ServerPort is the port that the VM informant serves from
-	ServerPort uint16 `json:"serverPort"`
-
-	// RetryServerMinWaitSeconds gives the minimum duration, in seconds, that we must wait between the
-	// start of one InformantServer and the next
-	//
-	// This "minimum wait" is only used when thethe
-	RetryServerMinWaitSeconds uint `json:"retryServerMinWaitSeconds"`
-	// RetryServerNormalWaitSeconds gives the typical duration, in seconds, that we wait between an
-	// InformantServer failing and our retry.
-	RetryServerNormalWaitSeconds uint `json:"retryServerNormalWaitSeconds"`
-	// RegisterRetrySeconds gives the duration, in seconds, to wait between retrying a failed
-	// register request.
-	RegisterRetrySeconds uint `json:"registerRetrySeconds"`
-
-	// RetryFailedRequestSeconds gives the duration, in seconds, that we must wait before retrying a
-	// request that previously failed.
-	RetryFailedRequestSeconds uint `json:"retryFailedRequestSeconds"`
-	// RetryDeniedDownscaleSeconds gives the duration, in seconds, that we must wait before retrying
-	// a downscale request that was previously denied
-	RetryDeniedDownscaleSeconds uint `json:"retryDeniedDownscaleSeconds"`
-
-	// RequestTimeoutSeconds gives the timeout for any individual request to the informant, except
-	// for those with separately-defined values below.
-	RequestTimeoutSeconds uint `json:"requestTimeoutSeconds"`
-	// RegisterTimeoutSeconds gives the timeout duration, in seconds, for a register request.
-	//
-	// This is a separate field from RequestTimeoutSeconds because registering may require that the
-	// informant suspend a previous agent, which could take longer.
-	RegisterTimeoutSeconds uint `json:"registerTimeoutSeconds"`
-	// DownscaleTimeoutSeconds gives the timeout duration, in seconds, for a downscale request.
-	//
-	// This is a separate field from RequestTimeoutSeconds it's possible that downscaling may
-	// require some non-trivial work that we want to allow to complete.
-	DownscaleTimeoutSeconds uint `json:"downscaleTimeoutSeconds"`
-
-	// UnhealthyAfterSilenceDurationSeconds gives the duration, in seconds, after which failing to
-	// receive a successful request from the informant indicates that it is probably unhealthy.
-	UnhealthyAfterSilenceDurationSeconds uint `json:"unhealthyAfterSilenceDurationSeconds"`
-	// UnhealthyStartupGracePeriodSeconds gives the duration, in seconds, after which we will no
-	// longer excuse total VM informant failures - i.e. when unhealthyAfterSilenceDurationSeconds
-	// kicks in.
-	UnhealthyStartupGracePeriodSeconds uint `json:"unhealthyStartupGracePeriodSeconds"`
-}
-
-=======
->>>>>>> af638e2e
 // MetricsConfig defines a few parameters for metrics requests to the VM
 type MetricsConfig struct {
 	// Port is the port that VMs are expected to provide metrics on
@@ -168,24 +126,6 @@
 		zeroTmpl  = "field %q cannot be zero"
 	)
 
-<<<<<<< HEAD
-	erc.Whenf(ec, c.DumpState != nil && c.DumpState.Port == 0, zeroTmpl, ".dumpState.port")
-	erc.Whenf(ec, c.DumpState != nil && c.DumpState.TimeoutSeconds == 0, zeroTmpl, ".dumpState.timeoutSeconds")
-	erc.Whenf(ec, c.Scaling.RequestTimeoutSeconds == 0, zeroTmpl, ".scaling.requestTimeoutSeconds")
-	// add all errors if there are any: https://github.com/neondatabase/autoscaling/pull/195#discussion_r1170893494
-	ec.Add(c.Scaling.DefaultConfig.Validate())
-	erc.Whenf(ec, c.Informant.ServerPort == 0, zeroTmpl, ".informant.serverPort")
-	erc.Whenf(ec, c.Informant.RetryServerMinWaitSeconds == 0, zeroTmpl, ".informant.retryServerMinWaitSeconds")
-	erc.Whenf(ec, c.Informant.RetryServerNormalWaitSeconds == 0, zeroTmpl, ".informant.retryServerNormalWaitSeconds")
-	erc.Whenf(ec, c.Informant.RegisterRetrySeconds == 0, zeroTmpl, ".informant.registerRetrySeconds")
-	erc.Whenf(ec, c.Informant.RetryFailedRequestSeconds == 0, zeroTmpl, ".informant.retryFailedRequestSeconds")
-	erc.Whenf(ec, c.Informant.RetryDeniedDownscaleSeconds == 0, zeroTmpl, ".informant.retryDeniedDownscaleSeconds")
-	erc.Whenf(ec, c.Informant.RequestTimeoutSeconds == 0, zeroTmpl, ".informant.requestTimeoutSeconds")
-	erc.Whenf(ec, c.Informant.RegisterTimeoutSeconds == 0, zeroTmpl, ".informant.registerTimeoutSeconds")
-	erc.Whenf(ec, c.Informant.DownscaleTimeoutSeconds == 0, zeroTmpl, ".informant.downscaleTimeoutSeconds")
-	erc.Whenf(ec, c.Informant.UnhealthyAfterSilenceDurationSeconds == 0, zeroTmpl, ".informant.unhealthyAfterSilenceDurationSeconds")
-	erc.Whenf(ec, c.Informant.UnhealthyStartupGracePeriodSeconds == 0, zeroTmpl, ".informant.unhealthyStartupGracePeriodSeconds")
-=======
 	erc.Whenf(ec, c.Billing != nil && c.Billing.ActiveTimeMetricName == "", emptyTmpl, ".billing.activeTimeMetricName")
 	erc.Whenf(ec, c.Billing != nil && c.Billing.CPUMetricName == "", emptyTmpl, ".billing.cpuMetricName")
 	erc.Whenf(ec, c.Billing != nil && c.Billing.CollectEverySeconds == 0, zeroTmpl, ".billing.collectEverySeconds")
@@ -197,12 +137,8 @@
 	erc.Whenf(ec, c.DumpState != nil && c.DumpState.Port == 0, zeroTmpl, ".dumpState.port")
 	erc.Whenf(ec, c.DumpState != nil && c.DumpState.TimeoutSeconds == 0, zeroTmpl, ".dumpState.timeoutSeconds")
 	erc.Whenf(ec, c.Metrics.Port == 0, zeroTmpl, ".metrics.port")
->>>>>>> af638e2e
 	erc.Whenf(ec, c.Metrics.LoadMetricPrefix == "", emptyTmpl, ".metrics.loadMetricPrefix")
-	erc.Whenf(ec, c.Metrics.RequestTimeoutSeconds == 0, zeroTmpl, ".metrics.requestTimeoutSeconds")
 	erc.Whenf(ec, c.Metrics.SecondsBetweenRequests == 0, zeroTmpl, ".metrics.secondsBetweenRequests")
-<<<<<<< HEAD
-=======
 	erc.Whenf(ec, c.Scaling.RequestTimeoutSeconds == 0, zeroTmpl, ".scaling.requestTimeoutSeconds")
 	erc.Whenf(ec, c.Monitor.ResponseTimeoutSeconds == 0, zeroTmpl, ".monitor.responseTimeoutSeconds")
 	erc.Whenf(ec, c.Monitor.ConnectionTimeoutSeconds == 0, zeroTmpl, ".monitor.connectionTimeoutSeconds")
@@ -211,21 +147,13 @@
 	erc.Whenf(ec, c.Monitor.UnhealthyAfterSilenceDurationSeconds == 0, zeroTmpl, ".monitor.unhealthyAfterSilenceDurationSeconds")
 	erc.Whenf(ec, c.Monitor.UnhealthyStartupGracePeriodSeconds == 0, zeroTmpl, ".monitor.unhealthyStartupGracePeriodSeconds")
 	erc.Whenf(ec, c.Monitor.MaxHealthCheckSequentialFailuresSeconds == 0, zeroTmpl, ".monitor.maxHealthCheckSequentialFailuresSeconds")
+	erc.Whenf(ec, c.Monitor.RetryFailedRequestSeconds == 0, zeroTmpl, ".monitor.retryFailedRequestSeconds")
+	erc.Whenf(ec, c.Monitor.RetryDeniedDownscaleSeconds == 0, zeroTmpl, ".monitor.retryDeniedDownscaleSeconds")
 	// add all errors if there are any: https://github.com/neondatabase/autoscaling/pull/195#discussion_r1170893494
 	ec.Add(c.Scaling.DefaultConfig.Validate())
 	erc.Whenf(ec, c.Scheduler.RequestPort == 0, zeroTmpl, ".scheduler.requestPort")
 	erc.Whenf(ec, c.Scheduler.RequestTimeoutSeconds == 0, zeroTmpl, ".scheduler.requestTimeoutSeconds")
->>>>>>> af638e2e
 	erc.Whenf(ec, c.Scheduler.SchedulerName == "", emptyTmpl, ".scheduler.schedulerName")
-	// note: c.Scheduler.RequestTimeoutSeconds == 0 is valid
-	erc.Whenf(ec, c.Scheduler.RequestAtLeastEverySeconds == 0, zeroTmpl, ".scheduler.requestAtLeastEverySeconds")
-	erc.Whenf(ec, c.Scheduler.RequestPort == 0, zeroTmpl, ".scheduler.requestPort")
-	erc.Whenf(ec, c.Billing != nil && c.Billing.URL == "", emptyTmpl, ".billing.url")
-	erc.Whenf(ec, c.Billing != nil && c.Billing.CPUMetricName == "", emptyTmpl, ".billing.cpuMetricName")
-	erc.Whenf(ec, c.Billing != nil && c.Billing.ActiveTimeMetricName == "", emptyTmpl, ".billing.activeTimeMetricName")
-	erc.Whenf(ec, c.Billing != nil && c.Billing.CollectEverySeconds == 0, zeroTmpl, ".billing.collectEverySeconds")
-	erc.Whenf(ec, c.Billing != nil && c.Billing.PushEverySeconds == 0, zeroTmpl, ".billing.pushEverySeconds")
-	erc.Whenf(ec, c.Billing != nil && c.Billing.PushTimeoutSeconds == 0, zeroTmpl, ".billing.pushTimeoutSeconds")
 
 	return ec.Resolve()
 }