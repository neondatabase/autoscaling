package agent

import (
	"bytes"
	"context"
	"encoding/json"
	"errors"
	"fmt"
	"io"
	"net/http"
	"strconv"
	"strings"
	"time"

	"github.com/google/uuid"
	"github.com/tychoish/fun/srv"
	"go.uber.org/zap"
	"nhooyr.io/websocket"

	"github.com/neondatabase/autoscaling/pkg/api"
	"github.com/neondatabase/autoscaling/pkg/util"
)

// The autoscaler-agent currently supports v1.0 to v2.0 of the agent<->informant protocol.
//
// If you update either of these values, make sure to also update VERSIONING.md.
const (
	MinInformantProtocolVersion api.InformantProtoVersion = api.InformantProtoV1_0
	MaxInformantProtocolVersion api.InformantProtoVersion = api.InformantProtoV2_0
)

type InformantServer struct {
	// If the "informant" we're talking to is actually a monitor
	informantIsMonitor bool

	// The dispatcher we're using to connect to the monitor if informantIsMonitor
	// is true
	dispatcher *Dispatcher

	// runner is the Runner currently responsible for this InformantServer. We must acquire its lock
	// before making any updates to other fields of this struct
	runner *Runner

	// desc is the AgentDesc describing this VM informant server. This field is immutable.
	desc api.AgentDesc

	seqNum uint64
	// receivedIDCheck is true if the server has received at least one successful request at the /id
	// endpoint by the expected IP address of the VM
	//
	// This field is used to check for protocol violations (i.e. responding to /register without
	// checking with /id), and *may* help prevent certain IP-spoofing based attacks - although the
	// security implications are entirely speculation.
	receivedIDCheck bool

	// madeContact is true if any request to the VM informant could have interacted with it.
	//
	// If madeContact is false, then mode is guaranteed to be InformantServerUnconfirmed, so
	// madeContact only needs to be set on /register requests (because all others require a
	// successful register first).
	//
	// This field MUST NOT be updated without holding BOTH runner.lock and requestLock.
	//
	// This field MAY be read while holding EITHER runner.lock OR requestLock.
	madeContact bool

	// protoVersion gives the version of the agent<->informant protocol currently in use, if the
	// server has been confirmed.
	//
	// In other words, this field is not nil if and only if mode is not InformantServerUnconfirmed.
	protoVersion *api.InformantProtoVersion

	// mode indicates whether the informant has marked the connection as resumed or not
	//
	// This field MUST NOT be updated without holding BOTH runner.lock AND requestLock.
	//
	// This field MAY be read while holding EITHER runner.lock OR requestLock.
	mode InformantServerMode

	// updatedInformant is signalled once, when the InformantServer's register request completes,
	// and the value of runner.informant is updated.
	updatedInformant util.CondChannelSender

	// upscaleRequested is signalled whenever a valid request on /try-upscale is received, with at
	// least one field set to true (i.e., at least one resource is being requested).
	upscaleRequested util.CondChannelSender

	// requestLock guards requests to the VM informant to make sure that only one request is being
	// made at a time.
	//
	// If both requestLock and runner.lock are required, then requestLock MUST be acquired before
	// runner.lock.
	requestLock util.ChanMutex

	// exitStatus holds some information about why the server exited
	exitStatus *InformantServerExitStatus

	// exit signals that the server should shut down, and sets exitStatus to status.
	//
	// This function MUST be called while holding runner.lock.
	exit func(status InformantServerExitStatus)
}

type InformantServerMode string

const (
	InformantServerUnconfirmed InformantServerMode = "unconfirmed"
	InformantServerSuspended   InformantServerMode = "suspended"
	InformantServerRunning     InformantServerMode = "running"
)

// InformantServerState is the serializable state of the InformantServer, produced by calls to the
// Runner's State() method.
type InformantServerState struct {
	Desc            api.AgentDesc              `json:"desc"`
	SeqNum          uint64                     `json:"seqNum"`
	ReceivedIDCheck bool                       `json:"receivedIDCheck"`
	MadeContact     bool                       `json:"madeContact"`
	ProtoVersion    *api.InformantProtoVersion `json:"protoVersion"`
	Mode            InformantServerMode        `json:"mode"`
	ExitStatus      *InformantServerExitStatus `json:"exitStatus"`
}

type InformantServerExitStatus struct {
	// Err is the error, if any, that caused the server to exit. This is only non-nil when context
	// used to start the server becomes canceled (i.e. the Runner is exiting).
	Err error
	// RetryShouldFix is true if simply retrying should resolve err. This is true when e.g. the
	// informant responds with a 404 to a downscale or upscale request - it might've restarted, so
	// we just need to re-register.
	RetryShouldFix bool
}

// NewInformantServer starts an InformantServer, returning it and a signal receiver that will be
// signalled when it exits.
func NewInformantServer(
	ctx context.Context,
	logger *zap.Logger,
	runner *Runner,
	updatedInformant util.CondChannelSender,
	upscaleRequested util.CondChannelSender,
) (*InformantServer, util.SignalReceiver[struct{}], error) {

	// Generate a new random "mux ID" that is used to distinguish requests to
	// the informant port that from this registration.
	muxID := uuid.New()
	serverAddr := fmt.Sprintf("%s:%d/%s", runner.global.podIP, runner.global.config.Informant.CallbackPort, muxID)
	server := &InformantServer{
		informantIsMonitor: false,
		dispatcher:         nil,
		runner:             runner,
		desc: api.AgentDesc{
			AgentID:         uuid.New(),
			ServerAddr:      serverAddr,
			MinProtoVersion: MinInformantProtocolVersion,
			MaxProtoVersion: MaxInformantProtocolVersion,
		},
		seqNum:           0,
		receivedIDCheck:  false,
		madeContact:      false,
		protoVersion:     nil,
		mode:             InformantServerUnconfirmed,
		updatedInformant: updatedInformant,
		upscaleRequested: upscaleRequested,
		requestLock:      util.NewChanMutex(),
		exitStatus:       nil,
		exit:             nil, // see below.
	}

	logger = logger.With(zap.Object("server", server.desc))
	logger.Info("Starting Informant server")

	mux := http.NewServeMux()
	util.AddHandler(logger, mux, "/id", http.MethodGet, "struct{}", server.handleID)
	util.AddHandler(logger, mux, "/resume", http.MethodPost, "ResumeAgent", server.handleResume)
	util.AddHandler(logger, mux, "/suspend", http.MethodPost, "SuspendAgent", server.handleSuspend)
	util.AddHandler(logger, mux, "/try-upscale", http.MethodPost, "MoreResourcesRequest", server.handleTryUpscale)

	sendFinished, recvFinished := util.NewSingleSignalPair[struct{}]()
	backgroundCtx, cancelBackground := context.WithCancel(ctx)

	// note: docs for server.exit guarantee this function is called while holding runner.lock.
	server.exit = func(status InformantServerExitStatus) {
		sendFinished.Send(struct{}{})
		cancelBackground()

		// Set server.exitStatus if isn't already
		if server.exitStatus == nil {
			server.exitStatus = &status
			logFunc := logger.Warn
			if status.RetryShouldFix {
				logFunc = logger.Info
			}

			logFunc("Informant server exiting", zap.Bool("retry", status.RetryShouldFix), zap.Error(status.Err))
		}

		// Stop accepting HTTP requests for this registration
		runner.global.informantMuxServer.UnregisterMux(muxID.String())

		// we need to spawn this in separate threads so the caller doesn't block while holding
		// runner.lock
<<<<<<< HEAD
		runner.spawnBackgroundWorker(srv.GetBaseContext(ctx), logger, "InformantServer shutdown", func(_ context.Context, logger *zap.Logger) {
			// we want shutdown to (potentially) live longer than the request which
			// made it, but having a timeout is still good.
			ctx, cancel := context.WithTimeout(context.Background(), 10*time.Second)
			defer cancel()

			if err := httpServer.Shutdown(ctx); err != nil {
				logger.Warn("Error shutting down InformantServer", zap.Error(err))
			}
		})

		if server.informantIsMonitor {
			server.dispatcher.conn.Close(websocket.StatusInternalError, "informant exit")
			logger.Info("Successfully closed websocket connection")
		} else if server.madeContact {
=======
		if server.madeContact {
>>>>>>> 7c96fd78
			// only unregister the server if we could have plausibly contacted the informant
			runner.spawnBackgroundWorker(srv.GetBaseContext(ctx), logger, "InformantServer unregister", func(_ context.Context, logger *zap.Logger) {
				// we want shutdown to (potentially) live longer than the request which
				// made it, but having a timeout is still good.
				ctx, cancel := context.WithTimeout(context.Background(), 10*time.Second)
				defer cancel()

				if err := server.unregisterFromInformant(ctx, logger); err != nil {
					logger.Warn("Error unregistering", zap.Error(err))
				}
			})
		}
	}

	// Register with multiplexer, so that requests with this muxID are routed to
	// this InformantServer instance.
	if err := runner.global.informantMuxServer.RegisterMux(muxID.String(), mux); err != nil {
		logger.Error("Could not register to muxed server", zap.Error(err))
		return nil, util.SignalReceiver[struct{}]{}, fmt.Errorf("Could not register informant service with the multiplexer: %w", err)
	}

	// Deadlock checker for server.requestLock
	//
	// FIXME: make these timeouts/delays separately defined constants, or configurable
	deadlockChecker := server.requestLock.DeadlockChecker(5*time.Second, time.Second)
	runner.spawnBackgroundWorker(backgroundCtx, logger, "InformantServer deadlock checker", ignoreLogger(deadlockChecker))

	// Thread waiting for the context to be canceled so we can use it to shut down the server
	runner.spawnBackgroundWorker(ctx, logger, "InformantServer shutdown waiter", func(context.Context, *zap.Logger) {
		// Wait until parent context OR server's context is done.
		<-backgroundCtx.Done()
		server.exit(InformantServerExitStatus{Err: nil, RetryShouldFix: false})
	})

	runner.spawnBackgroundWorker(backgroundCtx, logger, "InformantServer health-checker", func(c context.Context, logger *zap.Logger) {
		// FIXME: make this duration configurable
		ticker := time.NewTicker(5 * time.Second)
		defer ticker.Stop()
		for {
			select {
			case <-c.Done():
				return
			case <-ticker.C:
			}

			// Are we talking to a monitor?
			if server.informantIsMonitor {
				if err = server.MonitorHealthCheck(c, logger); err != nil {
					logger.Warn("Monitor health check failed", zap.Error(err))
				}
				continue
			}

			// Otherwise do normal informant health checks
			var done bool
			func() {
				server.requestLock.Lock()
				defer server.requestLock.Unlock()

				// If we've already registered with the informant, and it doesn't support health
				// checks, exit.
				if server.protoVersion != nil && !server.protoVersion.AllowsHealthCheck() {
					logger.Info("Aborting future informant health checks because it does not support them")
					done = true
					return
				}

				if _, err := server.HealthCheck(c, logger); err != nil {
					logger.Warn("Informant health check failed", zap.Error(err))
				}
			}()
			if done {
				return
			}
		}
	})

	return server, recvFinished, nil
}

var (
	InformantServerAlreadyExitedError error = errors.New("Informant server has already exited")
	InformantServerSuspendedError     error = errors.New("Informant server is currently suspended")
	InformantServerUnconfirmedError   error = errors.New("Informant server has not yet been confirmed")
	InformantServerNotCurrentError    error = errors.New("Informant server has been replaced")
)

// IsNormalInformantError returns true if the error is one of the "expected" errors that can occur
// in valid exchanges - due to unavoidable raciness or otherwise.
func IsNormalInformantError(err error) bool {
	return errors.Is(err, InformantServerAlreadyExitedError) ||
		errors.Is(err, InformantServerSuspendedError) ||
		errors.Is(err, InformantServerUnconfirmedError) ||
		errors.Is(err, InformantServerNotCurrentError)
}

// valid checks if the InformantServer is good to use for communication, returning an error if not
//
// This method can return errors for a number of unavoidably-racy protocol states - errors from this
// method should be handled as unusual, but not unexpected. Any error returned will be one of
// InformantServer{AlreadyExited,Suspended,Confirmed}Error.
//
// This method MUST be called while holding s.runner.lock.
func (s *InformantServer) valid() error {
	if s.exitStatus != nil {
		return InformantServerAlreadyExitedError
	}

	switch s.mode {
	case InformantServerRunning:
		// all good; one more check
	case InformantServerUnconfirmed:
		return InformantServerUnconfirmedError
	case InformantServerSuspended:
		return InformantServerSuspendedError
	default:
		panic(fmt.Errorf("Unexpected InformantServerMode %q", s.mode))
	}

	if s.runner.server != s {
		return InformantServerNotCurrentError
	}
	return nil
}

// ExitStatus returns the InformantServerExitStatus associated with the server, if it has been
// instructed to exit
//
// This method MUST NOT be called while holding s.runner.lock.
func (s *InformantServer) ExitStatus() *InformantServerExitStatus {
	s.runner.lock.Lock()
	defer s.runner.lock.Unlock()

	return s.exitStatus
}

// setLastInformantError is a helper method to abbreviate setting the Runner's lastInformantError
// field. If runnerLocked is true, s.runner.lock will be acquired.
//
// This method MUST be called while holding s.requestLock AND EITHER holding s.runner.lock OR
// runnerLocked MUST be true.
func (s *InformantServer) setLastInformantError(err error, runnerLocked bool) {
	if !runnerLocked {
		s.runner.lock.Lock()
		defer s.runner.lock.Unlock()
	}

	if s.runner.server == s {
		s.runner.lastInformantError = err
	}
}

// RegisterWithInformant sends a /register request to the VM Informant
//
// If called after a prior success, this method will panic. If the server has already exited, this
// method will return InformantServerAlreadyExitedError.
//
// On certain errors, this method will force the server to exit. This can be checked by calling
// s.ExitStatus() and checking for a non-nil result.
//
// This method MUST NOT be called while holding s.requestLock OR s.runner.lock.
func (s *InformantServer) RegisterWithInformant(ctx context.Context, logger *zap.Logger) error {
	logger = logger.With(zap.Object("server", s.desc))

	s.requestLock.Lock()
	defer s.requestLock.Unlock()

	// Check the current state:
	err := func() error {
		s.runner.lock.Lock()
		defer s.runner.lock.Unlock()

		switch s.mode {
		case InformantServerUnconfirmed:
			// good; this is what we're expecting
		case InformantServerRunning, InformantServerSuspended:
			panic(fmt.Errorf("Register called while InformantServer is already registered (mode = %q)", s.mode))
		default:
			panic(fmt.Errorf("Unexpected InformantServerMode %q", s.mode))
		}

		if s.exitStatus != nil {
			err := InformantServerAlreadyExitedError
			s.setLastInformantError(err, true)
			return err
		}

		return nil
	}()
	if err != nil {
		return err
	}

	// Make the request:
	timeout := time.Second * time.Duration(s.runner.global.config.Informant.RegisterTimeoutSeconds)
	resp, statusCode, err := doInformantRequest[api.AgentDesc, api.InformantDesc](
		ctx, logger, s, timeout, http.MethodPost, "/register", &s.desc,
	)

	connectedToMonitor := false

	// Do some stuff with the lock acquired:
	func() {
		maybeMadeContact := statusCode != 0 || ctx.Err() != nil

		s.runner.lock.Lock()
		defer s.runner.lock.Unlock()

		if statusCode == 404 {
			addr := fmt.Sprintf(
				"ws://%s:%d/monitor",
				s.runner.podIP,
				s.runner.global.config.Informant.ServerPort,
			)
			logger.Info(
				"received 404 from informant's /register endpoint; connecting to monitor",
				zap.String("addr", addr),
			)
			// pre-declare disp so that err get's assigned to err from enclosing scope,
			// overwriting original request error.
			var disp Dispatcher
			disp, err = NewDispatcher(logger, addr, s)
			// If the error is not nil, it will get handled below
			if err == nil {
				connectedToMonitor = true
				s.informantIsMonitor = true
				s.dispatcher = &disp
				s.mode = InformantServerRunning
				s.updatedInformant.Send()
				if s.runner.server == s {
					s.runner.informant = &api.InformantDesc{
						ProtoVersion: MaxInformantProtocolVersion,
						MetricsMethod: api.InformantMetricsMethod{
							Prometheus: &api.MetricsMethodPrometheus{
								Port: 9100,
							},
						},
					}
					// TODO: fix context/logger stuff
					s.runner.spawnBackgroundWorker(
						context.Background(),
						disp.logger,
						"dispatcher message handler",
						func(context.Context, *zap.Logger) { disp.run() },
					)
					// we exited
				} else if s.exitStatus != nil {
					// runner is talking to a different informant
					// close ws
					disp.conn.Close(websocket.StatusInternalError, "informant exited")

					// updated
				} else {
					// close ws
					disp.conn.Close(
						websocket.StatusInternalError,
						"runner is talking to a different informant",
					)
				}
			}
		}

		// Record whether we might've contacted the informant:
		s.madeContact = maybeMadeContact

		if err != nil {
			s.setLastInformantError(fmt.Errorf("Register request failed: %w", err), true)

			// If the informant responds that it's our fault, or it had an internal failure, we know
			// that:
			//  1. Neither should happen under normal operation, and
			//  2. Restarting the server is *more likely* to fix it than continuing
			// We shouldn't *assume* that restarting will actually fix it though, so we'll still set
			// RetryShouldFix = false.
			if 400 <= statusCode && statusCode <= 599 {
				s.exit(InformantServerExitStatus{
					Err:            err,
					RetryShouldFix: false,
				})
			}
		}
	}()

	if connectedToMonitor {
		return nil
	}

	if err != nil {
		return err // the errors returned by doInformantRequest are descriptive enough.
	}

	if err := validateInformantDesc(&s.desc, resp); err != nil {
		err = fmt.Errorf("Received bad InformantDesc: %w", err)
		s.setLastInformantError(err, false)
		return err
	}

	// Now that we know it's valid, set s.runner.informant ...
	err = func() error {
		// ... but only if the server is still current. We're ok setting it if the server isn't
		// running, because it's good to have the information there.
		s.runner.lock.Lock()
		defer s.runner.lock.Unlock()

		logger.Info(
			"Informant server mode updated",
			zap.String("action", "register"),
			zap.String("oldMode", string(s.mode)),
			zap.String("newMode", string(InformantServerSuspended)),
		)

		s.mode = InformantServerSuspended
		s.protoVersion = &resp.ProtoVersion

		if s.runner.server == s {
			oldInformant := s.runner.informant
			s.runner.informant = resp
			s.updatedInformant.Send() // signal we've changed the informant

			if oldInformant == nil {
				logger.Info("Registered with informant", zap.Any("informant", *resp))
			} else if *oldInformant != *resp {
				logger.Info(
					"Re-registered with informant, InformantDesc changed",
					zap.Any("oldInformant", *oldInformant),
					zap.Any("informant", *resp),
				)
			} else {
				logger.Info("Re-registered with informant; InformantDesc unchanged", zap.Any("informant", *oldInformant))
			}
		} else {
			logger.Warn("Registering with informant completed but the server has already been replaced")
		}

		// we also want to do a quick protocol check here as well
		if !s.receivedIDCheck {
			// protocol violation
			err := errors.New("Informant responded to /register with 200 without requesting /id")
			s.setLastInformantError(fmt.Errorf("Protocol violation: %w", err), true)
			logger.Error("Protocol violation", zap.Error(err))
			s.exit(InformantServerExitStatus{
				Err:            err,
				RetryShouldFix: false,
			})
			return errors.New("Protocol violation") // we already logged it; don't double-log a long message
		}

		return nil
	}()

	if err != nil {
		return err
	}

	// Record that this request was handled without error
	s.setLastInformantError(nil, false)
	return nil
}

// validateInformantDesc checks that the provided api.InformantDesc is valid and matches with an
// InformantServer's api.AgentDesc
func validateInformantDesc(server *api.AgentDesc, informant *api.InformantDesc) error {
	// To quote the docs for api.InformantDesc.ProtoVersion:
	//
	// > If the VM informant does not use a protocol version within [the agent's] bounds, then it
	// > MUST respond with an error status code.
	//
	// So if we're asked to validate the response, mismatch *should* have already been handled.
	goodProtoVersion := server.MinProtoVersion <= informant.ProtoVersion &&
		informant.ProtoVersion <= server.MaxProtoVersion

	if !goodProtoVersion {
		return fmt.Errorf(
			"Unexpected protocol version: should be between %d and %d, but got %d",
			server.MinProtoVersion, server.MaxProtoVersion, informant.ProtoVersion,
		)
	}

	// To quote the docs for api.InformantMetricsMethod:
	//
	// > At least one method *must* be provided in an InformantDesc, and more than one method gives
	// > the autoscaler-agent freedom to choose.
	//
	// We just need to check that there aren't none.
	hasMetricsMethod := informant.MetricsMethod.Prometheus != nil
	if !hasMetricsMethod {
		return errors.New("No known metrics method given")
	}

	return nil
}

// unregisterFromInformant is an internal-ish function that sends an /unregister request to the VM
// informant
//
// Because sending an /unregister request is generally out of courtesy on exit, this method is more
// permissive about server state, and is typically called with a different Context from what would
// normally be expected.
//
// This method is only expected to be called by s.exit; calling this method before s.exitStatus has
// been set will likely cause the server to restart.
//
// This method MUST NOT be called while holding s.requestLock OR s.runner.lock.
func (s *InformantServer) unregisterFromInformant(ctx context.Context, logger *zap.Logger) error {
	// note: Because this method is typically called during shutdown, we don't set
	// s.runner.lastInformantError or call s.exit, even though other request helpers do.

	logger = logger.With(zap.Object("server", s.desc))

	s.requestLock.Lock()
	defer s.requestLock.Unlock()

	logger.Info("Sending unregister request to informant")

	// Make the request:
	timeout := time.Second * time.Duration(s.runner.global.config.Informant.RegisterTimeoutSeconds)
	resp, _, err := doInformantRequest[api.AgentDesc, api.UnregisterAgent](
		ctx, logger, s, timeout, http.MethodDelete, "/unregister", &s.desc,
	)
	if err != nil {
		return err // the errors returned by doInformantRequest are descriptive enough.
	}

	logger.Info("Unregister request successful", zap.Any("response", *resp))
	return nil
}

// doInformantRequest makes a single HTTP request to the VM informant, doing only the validation
// required to JSON decode the response
//
// The returned int gives the status code of the response. It is possible for a response with status
// 200 to still yield an error - either because of a later IO failure or bad JSON.
//
// If an error occurs before we get a response, the status code will be 0.
//
// This method MUST be called while holding s.requestLock. If not, the program will silently violate
// the protocol guarantees.
func doInformantRequest[Q any, R any](
	ctx context.Context,
	logger *zap.Logger,
	s *InformantServer,
	timeout time.Duration,
	method string,
	path string,
	reqData *Q,
) (_ *R, statusCode int, _ error) {
	result := "<internal error>"
	defer func() {
		s.runner.global.metrics.informantRequestsOutbound.WithLabelValues(path, result).Inc()
	}()

	reqBody, err := json.Marshal(reqData)
	if err != nil {
		return nil, statusCode, fmt.Errorf("Error encoding request JSON: %w", err)
	}

	reqCtx, cancel := context.WithTimeout(ctx, timeout)
	defer cancel()

	url := s.informantURL(path)
	request, err := http.NewRequestWithContext(reqCtx, method, url, bytes.NewReader(reqBody))
	if err != nil {
		return nil, statusCode, fmt.Errorf("Error building request to %q: %w", url, err)
	}
	request.Header.Set("content-type", "application/json")

	logger.Info("Sending informant request", zap.String("url", url), zap.Any("request", reqData))

	response, err := http.DefaultClient.Do(request)
	if err != nil {
		result = fmt.Sprintf("[error doing request: %s]", util.RootError(err))
		return nil, statusCode, fmt.Errorf("Error doing request: %w", err)
	}
	defer response.Body.Close()

	statusCode = response.StatusCode
	result = strconv.Itoa(statusCode)

	respBody, err := io.ReadAll(response.Body)
	if err != nil {
		return nil, statusCode, fmt.Errorf("Error reading body for response: %w", err)
	}

	if statusCode != 200 {
		return nil, statusCode, fmt.Errorf(
			"Received response status %d body %q", statusCode, string(respBody),
		)
	}

	var respData R
	if err := json.Unmarshal(respBody, &respData); err != nil {
		return nil, statusCode, fmt.Errorf("Bad JSON response: %w", err)
	}

	logger.Info("Got informant response", zap.String("url", url), zap.Any("response", respData))

	return &respData, statusCode, nil
}

// fetchAndIncrementSequenceNumber increments the sequence number and returns it
//
// This method MUST be called while holding s.runner.lock.
func (s *InformantServer) incrementSequenceNumber() uint64 {
	s.seqNum += 1
	return s.seqNum
}

// informantURL creates a string representing the URL for a request to the VM informant, given the
// path to use
func (s *InformantServer) informantURL(path string) string {
	if !strings.HasPrefix(path, "/") {
		panic(errors.New("informant URL path must start with '/'"))
	}

	ip := s.runner.podIP
	port := s.runner.global.config.Informant.ServerPort
	return fmt.Sprintf("http://%s:%d/%s", ip, port, path[1:])
}

// handleID handles a request on the server's /id endpoint. This method should not be called outside
// of that context.
//
// Returns: response body (if successful), status code, error (if unsuccessful)
func (s *InformantServer) handleID(ctx context.Context, _ *zap.Logger, body *struct{}) (_ *api.AgentIdentificationMessage, code int, _ error) {
	defer func() {
		s.runner.global.metrics.informantRequestsInbound.WithLabelValues("/id", strconv.Itoa(code)).Inc()
	}()

	s.runner.lock.Lock()
	defer s.runner.lock.Unlock()

	s.receivedIDCheck = true

	if s.exitStatus != nil {
		return nil, 404, errors.New("Server has already exited")
	}

	// Update our record of the last successful time we heard from the informant, if the server is
	// currently enabled. This allows us to detect cases where the informant is not currently
	// communicating back to the agent - OR when the informant never /resume'd the agent.
	if s.mode == InformantServerRunning {
		s.runner.setStatus(func(s *podStatus) {
			now := time.Now()
			s.lastSuccessfulInformantComm = &now
		})
	}

	return &api.AgentIdentificationMessage{
		Data:           api.AgentIdentification{AgentID: s.desc.AgentID},
		SequenceNumber: s.incrementSequenceNumber(),
	}, 200, nil
}

// handleResume handles a request on the server's /resume endpoint. This method should not be called
// outside of that context.
//
// Returns: response body (if successful), status code, error (if unsuccessful)
func (s *InformantServer) handleResume(
	ctx context.Context, logger *zap.Logger, body *api.ResumeAgent,
) (_ *api.AgentIdentificationMessage, code int, _ error) {
	defer func() {
		s.runner.global.metrics.informantRequestsInbound.WithLabelValues("/resume", strconv.Itoa(code)).Inc()
	}()

	if body.ExpectedID != s.desc.AgentID {
		logger.Warn("Request AgentID not found, server has a different one")
		return nil, 404, fmt.Errorf("AgentID %q not found", body.ExpectedID)
	}

	s.runner.lock.Lock()
	defer s.runner.lock.Unlock()

	if s.exitStatus != nil {
		return nil, 404, errors.New("Server has already exited")
	}

	// FIXME: Our handling of the protocol here is racy (because we might receive a /resume request
	// before we've processed the response from our /register request). However, that's *probably*
	// actually an issue with the protocol itself, rather than our handling.

	switch s.mode {
	case InformantServerSuspended:
		s.mode = InformantServerRunning
		logger.Info(
			"Informant server mode updated",
			zap.String("action", "resume"),
			zap.String("oldMode", string(InformantServerSuspended)),
			zap.String("newMode", string(InformantServerRunning)),
		)
	case InformantServerRunning:
		internalErr := errors.New("Got /resume request for server, but it is already running")
		logger.Warn("Protocol violation", zap.Error(internalErr))

		// To be nice, we'll restart the server. We don't want to make a temporary error permanent.
		s.exit(InformantServerExitStatus{
			Err:            internalErr,
			RetryShouldFix: true,
		})

		return nil, 400, errors.New("Cannot resume agent that is already running")
	case InformantServerUnconfirmed:
		internalErr := errors.New("Got /resume request for server, but it is unconfirmed")
		logger.Warn("Protocol violation", zap.Error(internalErr))

		// To be nice, we'll restart the server. We don't want to make a temporary error permanent.
		s.exit(InformantServerExitStatus{
			Err:            internalErr,
			RetryShouldFix: true,
		})

		return nil, 400, errors.New("Cannot resume agent that is not yet registered")
	default:
		panic(fmt.Errorf("Unexpected InformantServerMode %q", s.mode))
	}

	return &api.AgentIdentificationMessage{
		Data:           api.AgentIdentification{AgentID: s.desc.AgentID},
		SequenceNumber: s.incrementSequenceNumber(),
	}, 200, nil
}

// handleSuspend handles a request on the server's /suspend endpoint. This method should not be
// called outside of that context.
//
// Returns: response body (if successful), status code, error (if unsuccessful)
func (s *InformantServer) handleSuspend(
	ctx context.Context, logger *zap.Logger, body *api.SuspendAgent,
) (_ *api.AgentIdentificationMessage, code int, _ error) {
	defer func() {
		s.runner.global.metrics.informantRequestsInbound.WithLabelValues("/suspend", strconv.Itoa(code)).Inc()
	}()

	if body.ExpectedID != s.desc.AgentID {
		logger.Warn("Request AgentID not found, server has a different one")
		return nil, 404, fmt.Errorf("AgentID %q not found", body.ExpectedID)
	}

	s.runner.lock.Lock()
	locked := true
	defer func() {
		if locked {
			s.runner.lock.Unlock()
		}
	}()

	if s.exitStatus != nil {
		return nil, 404, errors.New("Server has already exited")
	}

	switch s.mode {
	case InformantServerRunning:
		s.mode = InformantServerSuspended
		logger.Info(
			"Informant server mode updated",
			zap.String("action", "suspend"),
			zap.String("oldMode", string(InformantServerRunning)),
			zap.String("newMode", string(InformantServerSuspended)),
		)
	case InformantServerSuspended:
		internalErr := errors.New("Got /suspend request for server, but it is already suspended")
		logger.Warn("Protocol violation", zap.Error(internalErr))

		// To be nice, we'll restart the server. We don't want to make a temporary error permanent.
		s.exit(InformantServerExitStatus{
			Err:            internalErr,
			RetryShouldFix: true,
		})

		return nil, 400, errors.New("Cannot suspend agent that is already suspended")
	case InformantServerUnconfirmed:
		internalErr := errors.New("Got /suspend request for server, but it is unconfirmed")
		logger.Warn("Protocol violation", zap.Error(internalErr))

		// To be nice, we'll restart the server. We don't want to make a temporary error permanent.
		s.exit(InformantServerExitStatus{
			Err:            internalErr,
			RetryShouldFix: true,
		})

		return nil, 400, errors.New("Cannot suspend agent that is not yet registered")
	}

	locked = false
	s.runner.lock.Unlock()

	// Acquire s.runner.requestLock so that when we return, we can guarantee that any future
	// requests to NeonVM or the scheduler will first observe that the informant is suspended and
	// exit early, before actually making the request.
	if err := s.runner.requestLock.TryLock(ctx); err != nil {
		err = fmt.Errorf("Context expired while trying to acquire requestLock: %w", err)
		logger.Error("Failed to synchronize on requestLock", zap.Error(err))
		return nil, 500, err
	}
	s.runner.requestLock.Unlock() // don't actually hold the lock, we're just using it as a barrier.

	return &api.AgentIdentificationMessage{
		Data:           api.AgentIdentification{AgentID: s.desc.AgentID},
		SequenceNumber: s.incrementSequenceNumber(),
	}, 200, nil
}

// handleTryUpscale handles a request on the server's /try-upscale endpoint. This method should not
// be called outside of that context.
//
// Returns: response body (if successful), status code, error (if unsuccessful)
func (s *InformantServer) handleTryUpscale(
	ctx context.Context,
	logger *zap.Logger,
	body *api.MoreResourcesRequest,
) (_ *api.AgentIdentificationMessage, code int, _ error) {
	defer func() {
		s.runner.global.metrics.informantRequestsInbound.WithLabelValues("/upscale", strconv.Itoa(code)).Inc()
	}()

	if body.ExpectedID != s.desc.AgentID {
		logger.Warn("Request AgentID not found, server has a different one")
		return nil, 404, fmt.Errorf("AgentID %q not found", body.ExpectedID)
	}

	s.runner.lock.Lock()
	defer s.runner.lock.Unlock()

	if s.exitStatus != nil {
		return nil, 404, errors.New("Server has already exited")
	}

	switch s.mode {
	case InformantServerRunning:
		if !s.protoVersion.HasTryUpscale() {
			err := fmt.Errorf("/try-upscale not supported for protocol version %v", *s.protoVersion)
			return nil, 400, err
		}

		if body.MoreResources.Cpu || body.MoreResources.Memory {
			s.upscaleRequested.Send()
		} else {
			logger.Warn("Received try-upscale request that has no resources selected")
		}

		logger.Info(
			"Updating requested upscale",
			zap.Any("oldRequested", s.runner.requestedUpscale),
			zap.Any("newRequested", body.MoreResources),
		)
		s.runner.requestedUpscale = body.MoreResources

		return &api.AgentIdentificationMessage{
			Data:           api.AgentIdentification{AgentID: s.desc.AgentID},
			SequenceNumber: s.incrementSequenceNumber(),
		}, 200, nil
	case InformantServerSuspended:
		internalErr := errors.New("Got /try-upscale request for server, but server is suspended")
		logger.Warn("Protocol violation", zap.Error(internalErr))

		// To be nice, we'll restart the server. We don't want to make a temporary error permanent.
		s.exit(InformantServerExitStatus{
			Err:            internalErr,
			RetryShouldFix: true,
		})

		return nil, 400, errors.New("Cannot process upscale while suspended")
	case InformantServerUnconfirmed:
		internalErr := errors.New("Got /try-upscale request for server, but server is suspended")
		logger.Warn("Protocol violation", zap.Error(internalErr))

		// To be nice, we'll restart the server. We don't want to make a temporary error permanent.
		s.exit(InformantServerExitStatus{
			Err:            internalErr,
			RetryShouldFix: true,
		})

		return nil, 400, errors.New("Cannot process upscale while unconfirmed")
	default:
		panic(fmt.Errorf("unexpected server mode: %q", s.mode))
	}
}

// HealthCheck makes a request to the informant's /health-check endpoint, using the server's ID.
//
// This method MUST be called while holding i.server.requestLock AND NOT i.server.runner.lock.
func (s *InformantServer) HealthCheck(ctx context.Context, logger *zap.Logger) (*api.InformantHealthCheckResp, error) {
	err := func() error {
		s.runner.lock.Lock()
		defer s.runner.lock.Unlock()
		return s.valid()
	}()
	// NB: we want to continue to perform health checks even if the informant server is not properly
	// available for *normal* use.
	//
	// We only need to check for InformantServerSuspendedError because
	// InformantServerUnconfirmedError will be handled by the retryRegister loop in
	// serveInformantLoop.
	if err != nil && !errors.Is(err, InformantServerSuspendedError) {
		return nil, err
	}

	logger = logger.With(zap.Object("server", s.desc))

	timeout := time.Second * time.Duration(s.runner.global.config.Informant.RequestTimeoutSeconds)
	id := api.AgentIdentification{AgentID: s.desc.AgentID}

	logger.Info("Sending health-check", zap.Any("id", id))
	resp, statusCode, err := doInformantRequest[api.AgentIdentification, api.InformantHealthCheckResp](
		ctx, logger, s, timeout, http.MethodPut, "/health-check", &id,
	)
	if err != nil {
		func() {
			s.runner.lock.Lock()
			defer s.runner.lock.Unlock()

			s.setLastInformantError(fmt.Errorf("Health-check request failed: %w", err), true)

			if 400 <= statusCode && statusCode <= 599 {
				s.exit(InformantServerExitStatus{
					Err:            err,
					RetryShouldFix: statusCode == 404,
				})
			}
		}()
		return nil, err
	}

	logger.Info("Received OK health-check result")
	return resp, nil
}

// Downscale makes a request to the informant's /downscale endpoint with the api.Resources
//
// This method MUST NOT be called while holding i.server.runner.lock OR i.server.requestLock.
func (s *InformantServer) Downscale(ctx context.Context, logger *zap.Logger, to api.Resources) (*api.DownscaleResult, error) {
	s.requestLock.Lock()
	defer s.requestLock.Unlock()

	err := func() error {
		s.runner.lock.Lock()
		defer s.runner.lock.Unlock()
		return s.valid()
	}()
	if err != nil {
		return nil, err
	}

	logger = logger.With(zap.Object("server", s.desc))

	logger.Info("Sending downscale", zap.Object("target", to))

	timeout := time.Second * time.Duration(s.runner.global.config.Informant.DownscaleTimeoutSeconds)
	id := api.AgentIdentification{AgentID: s.desc.AgentID}
	rawResources := to.ConvertToRaw(s.runner.vm.Mem.SlotSize)

	var statusCode int
	var resp *api.DownscaleResult
	if s.protoVersion.SignsResourceUpdates() {
		signedRawResources := api.ResourceMessage{RawResources: rawResources, Id: id}
		reqData := api.AgentResourceMessage{Data: signedRawResources, SequenceNumber: s.incrementSequenceNumber()}
		resp, statusCode, err = doInformantRequest[api.AgentResourceMessage, api.DownscaleResult](
			ctx, logger, s, timeout, http.MethodPut, "/downscale", &reqData,
		)
	} else {
		resp, statusCode, err = doInformantRequest[api.RawResources, api.DownscaleResult](
			ctx, logger, s, timeout, http.MethodPut, "/downscale", &rawResources,
		)
	}
	if err != nil {
		func() {
			s.runner.lock.Lock()
			defer s.runner.lock.Unlock()

			s.setLastInformantError(fmt.Errorf("Downscale request failed: %w", err), true)

			if 400 <= statusCode && statusCode <= 599 {
				s.exit(InformantServerExitStatus{
					Err:            err,
					RetryShouldFix: statusCode == 404,
				})
			}
		}()
		return nil, err
	}

	logger.Info("Received downscale result") // already logged by doInformantRequest
	return resp, nil
}

func (s *InformantServer) Upscale(ctx context.Context, logger *zap.Logger, to api.Resources) error {
	s.requestLock.Lock()
	defer s.requestLock.Unlock()

	err := func() error {
		s.runner.lock.Lock()
		defer s.runner.lock.Unlock()
		return s.valid()
	}()
	if err != nil {
		return err
	}

	logger = logger.With(zap.Object("server", s.desc))

	logger.Info("Sending upscale", zap.Object("target", to))

	timeout := time.Second * time.Duration(s.runner.global.config.Informant.DownscaleTimeoutSeconds)
	id := api.AgentIdentification{AgentID: s.desc.AgentID}
	rawResources := to.ConvertToRaw(s.runner.vm.Mem.SlotSize)

	var statusCode int
	if s.protoVersion.SignsResourceUpdates() {
		signedRawResources := api.ResourceMessage{RawResources: rawResources, Id: id}
		reqData := api.AgentResourceMessage{Data: signedRawResources, SequenceNumber: s.incrementSequenceNumber()}
		_, statusCode, err = doInformantRequest[api.AgentResourceMessage, struct{}](
			ctx, logger, s, timeout, http.MethodPut, "/upscale", &reqData,
		)
	} else {
		_, statusCode, err = doInformantRequest[api.RawResources, struct{}](
			ctx, logger, s, timeout, http.MethodPut, "/upscale", &rawResources,
		)
	}
	if err != nil {
		func() {
			s.runner.lock.Lock()
			defer s.runner.lock.Unlock()

			s.setLastInformantError(fmt.Errorf("Downscale request failed: %w", err), true)

			if 400 <= statusCode && statusCode <= 599 {
				s.exit(InformantServerExitStatus{
					Err:            err,
					RetryShouldFix: statusCode == 404,
				})
			}
		}()
		return err
	}

	logger.Info("Received successful upscale result")
	return nil
}

func (s *InformantServer) MonitorHealthCheck(ctx context.Context, logger *zap.Logger) error {
	tx, rx := util.NewSingleSignalPair[*MonitorResult]()
	err := s.dispatcher.Call(
		ctx,
		tx,
		api.HealthCheck{},
	)
	if err != nil {
		return err
	}

	// Wait for result
	timeout := time.Second * time.Duration(s.runner.global.config.Monitor.ResponseTimeoutSeconds)
	select {
	case res := <-rx.Recv():
		// A nil pointer means a monitor error occured
		if res != nil {
			return nil
		} else {
			return fmt.Errorf("monitor experienced an internal error")
		}
	case <-time.After(timeout):
		return fmt.Errorf("timed out waiting %v for monitor response", timeout)
	}
}

func (s *InformantServer) MonitorUpscale(ctx context.Context, logger *zap.Logger, to api.Resources) error {
	rawResources := to.ConvertToRaw(s.runner.vm.Mem.SlotSize)
	cpu := rawResources.Cpu.AsApproximateFloat64()
	mem := uint64(rawResources.Memory.Value())

	tx, rx := util.NewSingleSignalPair[*MonitorResult]()
	err := s.dispatcher.Call(
		ctx,
		tx,
		api.UpscaleNotification{
			Granted: api.Allocation{Cpu: cpu, Mem: mem},
		},
	)
	if err != nil {
		return err
	}

	// Wait for result
	timeout := time.Second * time.Duration(s.runner.global.config.Monitor.ResponseTimeoutSeconds)
	select {
	case res := <-rx.Recv():
		// A nil pointer means a monitor error occured
		if res != nil {
			return nil
		} else {
			return fmt.Errorf("monitor experienced an internal error")
		}
	case <-time.After(timeout):
		return fmt.Errorf("timed out waiting %v for monitor response", timeout)
	}
}

func (s *InformantServer) MonitorDownscale(ctx context.Context, logger *zap.Logger, to api.Resources) (*api.DownscaleResult, error) {
	rawResources := to.ConvertToRaw(s.runner.vm.Mem.SlotSize)
	cpu := rawResources.Cpu.AsApproximateFloat64()
	mem := uint64(rawResources.Memory.Value())

	tx, rx := util.NewSingleSignalPair[*MonitorResult]()
	err := s.dispatcher.Call(
		ctx,
		tx,
		api.DownscaleRequest{
			Target: api.Allocation{Cpu: cpu, Mem: mem},
		},
	)
	if err != nil {
		return nil, err
	}

	// Wait for result
	timeout := time.Second * time.Duration(s.runner.global.config.Monitor.ResponseTimeoutSeconds)
	select {
	case res := <-rx.Recv():
		// A nil pointer means a monitor error occured
		if res != nil {
			return res.Result, nil
		} else {
			return nil, fmt.Errorf("monitor experienced an internal error")
		}
	case <-time.After(timeout):
		return nil, fmt.Errorf("timed out waiting %v for monitor response", timeout)
	}
}<|MERGE_RESOLUTION|>--- conflicted
+++ resolved
@@ -195,30 +195,13 @@
 			logFunc("Informant server exiting", zap.Bool("retry", status.RetryShouldFix), zap.Error(status.Err))
 		}
 
-		// Stop accepting HTTP requests for this registration
-		runner.global.informantMuxServer.UnregisterMux(muxID.String())
-
-		// we need to spawn this in separate threads so the caller doesn't block while holding
-		// runner.lock
-<<<<<<< HEAD
-		runner.spawnBackgroundWorker(srv.GetBaseContext(ctx), logger, "InformantServer shutdown", func(_ context.Context, logger *zap.Logger) {
-			// we want shutdown to (potentially) live longer than the request which
-			// made it, but having a timeout is still good.
-			ctx, cancel := context.WithTimeout(context.Background(), 10*time.Second)
-			defer cancel()
-
-			if err := httpServer.Shutdown(ctx); err != nil {
-				logger.Warn("Error shutting down InformantServer", zap.Error(err))
-			}
-		})
 
 		if server.informantIsMonitor {
 			server.dispatcher.conn.Close(websocket.StatusInternalError, "informant exit")
 			logger.Info("Successfully closed websocket connection")
 		} else if server.madeContact {
-=======
-		if server.madeContact {
->>>>>>> 7c96fd78
+            // Stop accepting HTTP requests for this registration
+            runner.global.informantMuxServer.UnregisterMux(muxID.String())
 			// only unregister the server if we could have plausibly contacted the informant
 			runner.spawnBackgroundWorker(srv.GetBaseContext(ctx), logger, "InformantServer unregister", func(_ context.Context, logger *zap.Logger) {
 				// we want shutdown to (potentially) live longer than the request which
@@ -266,7 +249,7 @@
 
 			// Are we talking to a monitor?
 			if server.informantIsMonitor {
-				if err = server.MonitorHealthCheck(c, logger); err != nil {
+                if err := server.MonitorHealthCheck(c, logger); err != nil {
 					logger.Warn("Monitor health check failed", zap.Error(err))
 				}
 				continue
