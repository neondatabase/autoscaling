--- conflicted
+++ resolved
@@ -30,12 +30,6 @@
 	klog.Infof("buildInfo.GitInfo:   %s", buildInfo.GitInfo)
 	klog.Infof("buildInfo.GoVersion: %s", buildInfo.GoVersion)
 
-<<<<<<< HEAD
-	watchMetrics := watch.NewMetrics("autoscaling_agent_watchers")
-
-	klog.Info("Starting VM watcher")
-	vmWatchStore, err := startVMWatcher(ctx, r.Config, r.VMClient, watchMetrics, r.EnvArgs.K8sNodeName, vmEvents)
-=======
 	vmEventQueue := pubsub.NewUnlimitedQueue[vmEvent]()
 	defer vmEventQueue.Close()
 	pushToQueue := func(ev vmEvent) {
@@ -44,9 +38,10 @@
 		}
 	}
 
+	watchMetrics := watch.NewMetrics("autoscaling_agent_watchers")
+
 	klog.Info("Starting VM watcher")
-	vmWatchStore, err := startVMWatcher(ctx, r.Config, r.VMClient, r.EnvArgs.K8sNodeName, pushToQueue)
->>>>>>> 72792b5c
+	vmWatchStore, err := startVMWatcher(ctx, r.Config, r.VMClient, watchMetrics, r.EnvArgs.K8sNodeName, pushToQueue)
 	if err != nil {
 		return fmt.Errorf("Error starting VM watcher: %w", err)
 	}
