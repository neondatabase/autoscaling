--- conflicted
+++ resolved
@@ -61,6 +61,7 @@
 	defer schedulerStore.Stop()
 
 	globalState, promReg := r.newAgentState(r.EnvArgs.K8sPodIP, broker, schedulerStore)
+	watchMetrics.MustRegister(promReg)
 
 	if r.Config.Billing != nil {
 		klog.Info("Starting billing metrics collector")
@@ -73,12 +74,6 @@
 		go billing.RunBillingMetricsCollector(ctx, r.Config.Billing, storeForNode, metrics)
 	}
 
-<<<<<<< HEAD
-=======
-	globalState, promReg := r.newAgentState(r.EnvArgs.K8sPodIP, broker, schedulerStore)
-	watchMetrics.MustRegister(promReg)
-
->>>>>>> 55130c45
 	if err := util.StartPrometheusMetricsServer(ctx, 9100, promReg); err != nil {
 		return fmt.Errorf("Error starting prometheus metrics server: %w", err)
 	}
