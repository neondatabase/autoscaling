--- conflicted
+++ resolved
@@ -157,22 +157,12 @@
 	delete(disp.waiters, id)
 }
 
-<<<<<<< HEAD
 // Make a request to the monitor and wait for a response. The value passed as message must be a
 // valid value to send to the monitor. See the docs for SerializeInformantMessage for more.
 func (disp *Dispatcher) Call(ctx context.Context, timeout time.Duration, message any) (*MonitorResult, error) {
-	id := disp.lastTransactionID.Add(1)
+	id := disp.lastTransactionID.Add(2)
 	sender, receiver := util.NewSingleSignalPair[*MonitorResult]()
 
-=======
-// Make a request to the monitor. The dispatcher will handle returning a response
-// on the provided SignalSender. The value passed into message must be a valid value
-// to send to the monitor. See the docs for SerializeInformantMessage.
-func (disp *Dispatcher) Call(ctx context.Context, sender util.SignalSender[*MonitorResult], message any) error {
-	// NB: we add 2 to maintain parity (i.e. keep lastTransactionID even). See the comment on the
-	// field for more information.
-	id := disp.lastTransactionID.Add(2)
->>>>>>> cea8c58d
 	// register the waiter *before* sending, so that we avoid a potential race where we'd get a
 	// reply to the message before being ready to receive it.
 	disp.registerWaiter(id, sender)
