package core

// Implementation of (*State).Dump()

import (
	"encoding/json"
	"time"

	"github.com/neondatabase/autoscaling/pkg/api"
)

func shallowCopy[T any](ptr *T) *T {
	if ptr == nil {
		return nil
	} else {
		x := *ptr
		return &x
	}
}

// StateDump provides introspection into the current values of the fields of State
//
// It implements json.Marshaler.
type StateDump struct {
	internal state
}

func (d StateDump) MarshalJSON() ([]byte, error) {
	return json.Marshal(d.internal)
}

// Dump produces a JSON-serializable copy of the State
func (s *State) Dump() StateDump {
	return StateDump{
		internal: state{
<<<<<<< HEAD
			Debug:      s.internal.Debug,
			Config:     s.internal.Config,
			VM:         s.internal.VM,
			Plugin:     s.internal.Plugin.deepCopy(),
			Monitor:    s.internal.Monitor.deepCopy(),
			NeonVM:     s.internal.NeonVM.deepCopy(),
			Metrics:    shallowCopy[SystemMetrics](s.internal.Metrics),
			LFCMetrics: shallowCopy[LFCMetrics](s.internal.LFCMetrics),
=======
			Debug:                s.internal.Debug,
			Config:               s.internal.Config,
			VM:                   s.internal.VM,
			Plugin:               s.internal.Plugin.deepCopy(),
			Monitor:              s.internal.Monitor.deepCopy(),
			NeonVM:               s.internal.NeonVM.deepCopy(),
			Metrics:              shallowCopy[SystemMetrics](s.internal.Metrics),
			TargetRevision:       s.internal.TargetRevision,
			LastDesiredResources: s.internal.LastDesiredResources,
>>>>>>> 4395a93b
		},
	}
}

func (s *pluginState) deepCopy() pluginState {
	return pluginState{
		OngoingRequest:  s.OngoingRequest,
		LastRequest:     shallowCopy[pluginRequested](s.LastRequest),
		LastFailureAt:   shallowCopy[time.Time](s.LastFailureAt),
		Permit:          shallowCopy[api.Resources](s.Permit),
		CurrentRevision: s.CurrentRevision,
	}
}

func (s *monitorState) deepCopy() monitorState {
	return monitorState{
		OngoingRequest:     shallowCopy[ongoingMonitorRequest](s.OngoingRequest),
		RequestedUpscale:   shallowCopy[requestedUpscale](s.RequestedUpscale),
		DeniedDownscale:    shallowCopy[deniedDownscale](s.DeniedDownscale),
		Approved:           shallowCopy[api.Resources](s.Approved),
		DownscaleFailureAt: shallowCopy[time.Time](s.DownscaleFailureAt),
		UpscaleFailureAt:   shallowCopy[time.Time](s.UpscaleFailureAt),
		CurrentRevision:    s.CurrentRevision,
	}
}

func (s *neonvmState) deepCopy() neonvmState {
	return neonvmState{
		LastSuccess:      shallowCopy[api.Resources](s.LastSuccess),
		OngoingRequested: shallowCopy[api.Resources](s.OngoingRequested),
		RequestFailedAt:  shallowCopy[time.Time](s.RequestFailedAt),
		TargetRevision:   s.TargetRevision,
		CurrentRevision:  s.CurrentRevision,
	}
}<|MERGE_RESOLUTION|>--- conflicted
+++ resolved
@@ -33,16 +33,6 @@
 func (s *State) Dump() StateDump {
 	return StateDump{
 		internal: state{
-<<<<<<< HEAD
-			Debug:      s.internal.Debug,
-			Config:     s.internal.Config,
-			VM:         s.internal.VM,
-			Plugin:     s.internal.Plugin.deepCopy(),
-			Monitor:    s.internal.Monitor.deepCopy(),
-			NeonVM:     s.internal.NeonVM.deepCopy(),
-			Metrics:    shallowCopy[SystemMetrics](s.internal.Metrics),
-			LFCMetrics: shallowCopy[LFCMetrics](s.internal.LFCMetrics),
-=======
 			Debug:                s.internal.Debug,
 			Config:               s.internal.Config,
 			VM:                   s.internal.VM,
@@ -50,9 +40,9 @@
 			Monitor:              s.internal.Monitor.deepCopy(),
 			NeonVM:               s.internal.NeonVM.deepCopy(),
 			Metrics:              shallowCopy[SystemMetrics](s.internal.Metrics),
+			LFCMetrics:           shallowCopy[LFCMetrics](s.internal.LFCMetrics),
 			TargetRevision:       s.internal.TargetRevision,
 			LastDesiredResources: s.internal.LastDesiredResources,
->>>>>>> 4395a93b
 		},
 	}
 }
