--- conflicted
+++ resolved
@@ -217,16 +217,11 @@
 					ScalingEnabled:       true,
 					ScalingConfig:        nil,
 				},
-<<<<<<< HEAD
+				CurrentRevision: nil,
 			}
 		}
 		makeStateConfig := func(enableLFCMetrics bool) core.Config {
 			return core.Config{
-=======
-				CurrentRevision: nil,
-			},
-			core.Config{
->>>>>>> 4395a93b
 				ComputeUnit: api.Resources{VCPU: 250, Mem: 1 * slotSize},
 				DefaultScalingConfig: api.ScalingConfig{
 					LoadAverageFractionTarget:        lo.ToPtr(0.5),
@@ -250,19 +245,14 @@
 						warnings = append(warnings, msg)
 					},
 				},
-<<<<<<< HEAD
-			}
-		}
-=======
 				RevisionSource: revsource.NewRevisionSource(0, nil),
 				ObservabilityCallbacks: core.ObservabilityCallbacks{
 					PluginLatency:  nil,
 					MonitorLatency: nil,
 					NeonVMLatency:  nil,
 				},
-			},
-		)
->>>>>>> 4395a93b
+			}
+		}
 
 		t.Run(c.name, func(t *testing.T) {
 			state := core.NewState(makeVM(), makeStateConfig(c.enableLFCMetrics))
@@ -361,17 +351,13 @@
 	metrics *api.Metrics,
 	resources api.Resources,
 ) {
-<<<<<<< HEAD
 	nextActionsAssert := a
 	if metrics == nil {
 		nextActionsAssert = nextActionsAssert.WithWarnings("Making scaling decision without all required metrics available")
 	}
 
+	rev := vmv1.ZeroRevision.WithTime(clock.Now())
 	nextActionsAssert.Call(state.NextActions, clock.Now()).Equals(core.ActionSet{
-=======
-	rev := vmv1.ZeroRevision.WithTime(clock.Now())
-	a.Call(state.NextActions, clock.Now()).Equals(core.ActionSet{
->>>>>>> 4395a93b
 		PluginRequest: &core.ActionPluginRequest{
 			LastPermit:     nil,
 			Target:         resources,
@@ -1896,27 +1882,17 @@
 	// Monitor's now active, so we should be asking it for downscaling.
 	// We don't yet have metrics though, so we only want to downscale as much as is required.
 	state.Monitor().Active(true)
-<<<<<<< HEAD
 	a.
 		WithWarnings("Making scaling decision without all required metrics available").
 		Call(nextActions).
 		Equals(core.ActionSet{
 			Wait: &core.ActionWait{Duration: duration("4.8s")},
 			MonitorDownscale: &core.ActionMonitorDownscale{
-				Current: resForCU(3),
-				Target:  resForCU(2),
+				Current:        resForCU(3),
+				Target:         resForCU(2),
+				TargetRevision: expectedRevision.WithTime(),
 			},
 		})
-=======
-	a.Call(nextActions).Equals(core.ActionSet{
-		Wait: &core.ActionWait{Duration: duration("4.8s")},
-		MonitorDownscale: &core.ActionMonitorDownscale{
-			Current:        resForCU(3),
-			Target:         resForCU(2),
-			TargetRevision: expectedRevision.WithTime(),
-		},
-	})
->>>>>>> 4395a93b
 	a.Do(state.Monitor().StartingDownscaleRequest, clock.Now(), resForCU(2))
 
 	// In the middle of the vm-monitor request, update the metrics so that now the desired resource
