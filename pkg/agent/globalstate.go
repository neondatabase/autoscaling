package agent

import (
	"context"
	"errors"
	"fmt"
	"sync"
	"sync/atomic"

	"github.com/tychoish/fun/pubsub"

	corev1 "k8s.io/api/core/v1"
	"k8s.io/client-go/kubernetes"
	"k8s.io/klog/v2"

	vmapi "github.com/neondatabase/autoscaling/neonvm/apis/neonvm/v1"
	vmclient "github.com/neondatabase/autoscaling/neonvm/client/clientset/versioned"

	"github.com/neondatabase/autoscaling/pkg/api"
	"github.com/neondatabase/autoscaling/pkg/util"
)

// agentState is the global state for the autoscaler agent
//
// All fields are immutable, except pods.
type agentState struct {
	// lock guards access to pods
	lock util.ChanMutex
	pods map[util.NamespacedName]*podState

	podIP                string
	config               *Config
	kubeClient           *kubernetes.Clientset
	vmClient             *vmclient.Clientset
	schedulerEventBroker *pubsub.Broker[watchEvent]
	schedulerStore       *util.WatchStore[corev1.Pod]
}

func (r MainRunner) newAgentState(podIP string, broker *pubsub.Broker[watchEvent], schedulerStore *util.WatchStore[corev1.Pod]) agentState {
	return agentState{
		lock:                 util.NewChanMutex(),
		pods:                 make(map[util.NamespacedName]*podState),
		config:               r.Config,
		kubeClient:           r.KubeClient,
		vmClient:             r.VMClient,
		podIP:                podIP,
		schedulerEventBroker: broker,
		schedulerStore:       schedulerStore,
	}
}

func vmIsOurResponsibility(vm *vmapi.VirtualMachine, config *Config, nodeName string) bool {
	return vm.Status.Node == nodeName &&
		vm.Status.Phase == vmapi.VmRunning &&
		vm.Status.PodIP != "" &&
		api.HasAutoscalingEnabled(vm) &&
		vm.Spec.SchedulerName == config.Scheduler.SchedulerName
}

func (s *agentState) Stop() {
	s.lock.Lock()
	defer s.lock.Unlock()

	for _, pod := range s.pods {
		pod.stop()
	}
}

func (s *agentState) handleEvent(ctx context.Context, event vmEvent) {
	klog.Infof("Handling pod event %+v", event)

	if err := s.lock.TryLock(ctx); err != nil {
		klog.Warningf("context canceled while starting to handle event: %s", err)
		return
	}
	defer s.lock.Unlock()

	podName := util.NamespacedName{Namespace: event.vmInfo.Namespace, Name: event.podName}
	state, hasPod := s.pods[podName]

	if event.kind != vmEventAdded && !hasPod {
		klog.Errorf("Received %s event for pod %v that isn't present", event.kind, event.podName)
		return
	}

	switch event.kind {
	case vmEventDeleted:
		state.stop()
		delete(s.pods, podName)
	case vmEventUpdated:
		state.status.mu.Lock()
		defer state.status.mu.Unlock()

		state.status.vmInfo = event.vmInfo
		state.vmInfoUpdated.Send()
	case vmEventAdded:
<<<<<<< HEAD
		s.handleVMEventAdded(ctx, event, podName)
=======
		if hasPod {
			klog.Errorf("Received add event for pod %v while already present", event.podName)
			return
		}

		runnerCtx, cancelRunnerContext := context.WithCancel(ctx)

		status := &podStatus{
			mu:       sync.Mutex{},
			done:     false,
			errored:  nil,
			panicked: false,
			vmInfo:   event.vmInfo,
		}

		runner := &Runner{
			global: s,
			status: status,
			logger: RunnerLogger{
				prefix: fmt.Sprintf("Runner %v: ", podName),
			},
			schedulerRespondedWithMigration: false,

			shutdown:              nil, // set by (*Runner).Run
			vm:                    event.vmInfo,
			podName:               podName,
			podIP:                 event.podIP,
			lock:                  util.NewChanMutex(),
			requestLock:           util.NewChanMutex(),
			requestedUpscale:      api.MoreResources{Cpu: false, Memory: false},
			lastMetrics:           nil,
			scheduler:             nil,
			server:                nil,
			informant:             nil,
			computeUnit:           nil,
			lastApproved:          nil,
			lastSchedulerError:    nil,
			lastInformantError:    nil,
			backgroundWorkerCount: atomic.Int64{},
			backgroundPanic:       make(chan error),
		}

		txVMUpdate, rxVMUpdate := util.NewCondChannelPair()

		state = &podState{
			podName:       podName,
			stop:          cancelRunnerContext,
			runner:        runner,
			status:        status,
			vmInfoUpdated: txVMUpdate,
		}
		s.pods[podName] = state
		runner.Spawn(runnerCtx, rxVMUpdate)
>>>>>>> f571347b
	default:
		panic(errors.New("bad event: unexpected event kind"))
	}
}

func (s *agentState) handleVMEventAdded(
	ctx context.Context,
	event vmEvent,
	podName util.NamespacedName,
) {
	if _, ok := s.pods[podName]; ok {
		klog.Errorf("Received add event for pod %v while already present", event.podName)
		return
	}

	runnerCtx, cancelRunnerContext := context.WithCancel(ctx)

	status := &podStatus{
		lock:     sync.Mutex{},
		done:     false,
		errored:  nil,
		panicked: false,
		vmInfo:   event.vmInfo,
	}

	runner := &Runner{
		global: s,
		status: status,
		logger: RunnerLogger{
			prefix: fmt.Sprintf("Runner %v: ", event.podName),
		},
		schedulerRespondedWithMigration: false,

		shutdown:              nil, // set by (*Runner).Run
		vm:                    event.vmInfo,
		podName:               podName,
		podIP:                 event.podIP,
		lock:                  util.NewChanMutex(),
		requestLock:           util.NewChanMutex(),
		requestedUpscale:      api.MoreResources{Cpu: false, Memory: false},
		lastMetrics:           nil,
		scheduler:             nil,
		server:                nil,
		informant:             nil,
		computeUnit:           nil,
		lastApproved:          nil,
		lastSchedulerError:    nil,
		lastInformantError:    nil,
		backgroundWorkerCount: atomic.Int64{},
		backgroundPanic:       make(chan error),
	}

	txVMUpdate, rxVMUpdate := util.NewCondChannelPair()

	s.pods[podName] = &podState{
		podName:       podName,
		stop:          cancelRunnerContext,
		runner:        runner,
		status:        status,
		vmInfoUpdated: txVMUpdate,
	}
	runner.Spawn(runnerCtx, rxVMUpdate)
}

type podState struct {
	podName util.NamespacedName

	stop   context.CancelFunc
	runner *Runner
	status *podStatus

	vmInfoUpdated util.CondChannelSender
}

type podStateDump struct {
	PodName         util.NamespacedName `json:"podName"`
	Status          podStatusDump       `json:"status"`
	Runner          *RunnerState        `json:"runner,omitempty"`
	CollectionError error               `json:"collectionError,omitempty"`
}

func (p *podState) dump(ctx context.Context) podStateDump {
	status := p.status.dump()
	runner, collectErr := p.runner.State(ctx)
	if collectErr != nil {
		collectErr = fmt.Errorf("error reading runner state: %w", collectErr)
	}
	return podStateDump{
		PodName:         p.podName,
		Status:          status,
		Runner:          runner,
		CollectionError: collectErr,
	}
}

type podStatus struct {
	mu       sync.Mutex
	done     bool // if true, the runner finished
	errored  error
	panicked bool // if true, errored will be non-nil

	// vmInfo stores the latest information about the VM, as given by the global VM watcher.
	//
	// There is also a similar field inside the Runner itself, but it's better to store this out
	// here, where we don't have to rely on the Runner being well-behaved w.r.t. locking.
	vmInfo api.VmInfo
}

type podStatusDump struct {
	Done     bool  `json:"done"`
	Errored  error `json:"errored"`
	Panicked bool  `json:"panicked"`

	VMInfo api.VmInfo `json:"vmInfo"`
}

func (s *podStatus) dump() podStatusDump {
	s.mu.Lock()
	defer s.mu.Unlock()

	return podStatusDump{
		Done:     s.done,
		Errored:  s.errored,
		Panicked: s.panicked,
		// FIXME: api.VmInfo contains a resource.Quantity - is that safe to copy by value?
		VMInfo: s.vmInfo,
	}
}<|MERGE_RESOLUTION|>--- conflicted
+++ resolved
@@ -94,63 +94,7 @@
 		state.status.vmInfo = event.vmInfo
 		state.vmInfoUpdated.Send()
 	case vmEventAdded:
-<<<<<<< HEAD
 		s.handleVMEventAdded(ctx, event, podName)
-=======
-		if hasPod {
-			klog.Errorf("Received add event for pod %v while already present", event.podName)
-			return
-		}
-
-		runnerCtx, cancelRunnerContext := context.WithCancel(ctx)
-
-		status := &podStatus{
-			mu:       sync.Mutex{},
-			done:     false,
-			errored:  nil,
-			panicked: false,
-			vmInfo:   event.vmInfo,
-		}
-
-		runner := &Runner{
-			global: s,
-			status: status,
-			logger: RunnerLogger{
-				prefix: fmt.Sprintf("Runner %v: ", podName),
-			},
-			schedulerRespondedWithMigration: false,
-
-			shutdown:              nil, // set by (*Runner).Run
-			vm:                    event.vmInfo,
-			podName:               podName,
-			podIP:                 event.podIP,
-			lock:                  util.NewChanMutex(),
-			requestLock:           util.NewChanMutex(),
-			requestedUpscale:      api.MoreResources{Cpu: false, Memory: false},
-			lastMetrics:           nil,
-			scheduler:             nil,
-			server:                nil,
-			informant:             nil,
-			computeUnit:           nil,
-			lastApproved:          nil,
-			lastSchedulerError:    nil,
-			lastInformantError:    nil,
-			backgroundWorkerCount: atomic.Int64{},
-			backgroundPanic:       make(chan error),
-		}
-
-		txVMUpdate, rxVMUpdate := util.NewCondChannelPair()
-
-		state = &podState{
-			podName:       podName,
-			stop:          cancelRunnerContext,
-			runner:        runner,
-			status:        status,
-			vmInfoUpdated: txVMUpdate,
-		}
-		s.pods[podName] = state
-		runner.Spawn(runnerCtx, rxVMUpdate)
->>>>>>> f571347b
 	default:
 		panic(errors.New("bad event: unexpected event kind"))
 	}
@@ -169,7 +113,7 @@
 	runnerCtx, cancelRunnerContext := context.WithCancel(ctx)
 
 	status := &podStatus{
-		lock:     sync.Mutex{},
+		mu:       sync.Mutex{},
 		done:     false,
 		errored:  nil,
 		panicked: false,
