package agent

import (
	"context"
	"fmt"
	"time"

	"golang.org/x/exp/slices"
	corev1 "k8s.io/api/core/v1"
	metav1 "k8s.io/apimachinery/pkg/apis/meta/v1"
	"k8s.io/apimachinery/pkg/types"
	"k8s.io/client-go/kubernetes"

	"github.com/neondatabase/autoscaling/pkg/api"
	"github.com/neondatabase/autoscaling/pkg/util"
	"github.com/tychoish/fun"
)

type schedulerInfo struct {
	podName api.PodName
	uid     types.UID
	ip      string
}

func newSchedulerInfo(pod *corev1.Pod) schedulerInfo {
	return schedulerInfo{
		podName: api.PodName{Name: pod.Name, Namespace: pod.Namespace},
		uid:     pod.UID,
		ip:      pod.Status.PodIP,
	}
}

// schedulerWatch is the interface returned by watchSchedulerUpdates
type schedulerWatch struct {
	ReadyQueue <-chan schedulerInfo
	Deleted    <-chan schedulerInfo

	cmd   chan<- watchCmd
	using chan<- schedulerInfo

	stop            util.SignalSender
	stopEventStream func()
}

func (w schedulerWatch) ExpectingDeleted() {
	w.cmd <- watchCmdDeleted
}

func (w schedulerWatch) ExpectingReady() {
	w.cmd <- watchCmdReady
}

func (w schedulerWatch) Using(sched schedulerInfo) {
	w.using <- sched
}

func (w schedulerWatch) Stop() {
	w.stopEventStream()
	w.stop.Send()
}

const schedulerNamespace string = "kube-system"

func schedulerLabelSelector(schedulerName string) string {
	return fmt.Sprintf("name=%s", schedulerName)
}

type watchCmd string

const (
	watchCmdDeleted watchCmd = "expecting deleted"
	watchCmdReady   watchCmd = "expecting ready"
)

type watchEvent struct {
	info schedulerInfo
	kind eventKind
}

type eventKind string

const (
	eventKindReady   eventKind = "ready"
	eventKindDeleted eventKind = "deleted"
)

func startSchedulerWatcher(
	ctx context.Context,
	logger RunnerLogger,
	kubeClient *kubernetes.Clientset,
	eventBroker *fun.Broker[watchEvent],
	schedulerName string,
<<<<<<< HEAD
) (schedulerWatch, *schedulerInfo, error) {
	events := make(chan watchEvent)
	readyQueue := make(chan schedulerInfo)
	deleted := make(chan schedulerInfo)
	cmd := make(chan watchCmd)
	using := make(chan schedulerInfo)
	stopSender, stopListener := util.NewSingleSignalPair()

	state := schedulerWatchState{
		queue:      make([]watchEvent, 0, 1),
		nextReady:  -1,
		nextDelete: -1,
		mode:       watchCmdReady,
		events:     events,
		store:      nil,
		readyQueue: readyQueue,
		deleted:    deleted,
		cmd:        cmd,
		using:      using,
		stop:       stopListener,
		logger:     logger,
	}

	setStore := make(chan *util.WatchStore[corev1.Pod])
	defer close(setStore)

	watcher := schedulerWatch{
		ReadyQueue: readyQueue,
		Deleted:    deleted,
		cmd:        cmd,
		using:      using,
		stop:       stopSender,
	}
	go state.run(ctx, setStore)

	store, err := util.Watch(
=======
) (*util.WatchStore[corev1.Pod], error) {
	return util.Watch(
>>>>>>> 4a48622f
		ctx,
		kubeClient.CoreV1().Pods(schedulerNamespace),
		util.WatchConfig{
			LogName: "scheduler",
			// We don't need to be super responsive to scheduler changes.
			//
			// FIXME: make these configurable.
			RetryRelistAfter: util.NewTimeRange(time.Second, 4, 5),
			RetryWatchAfter:  util.NewTimeRange(time.Second, 4, 5),
		},
		util.WatchAccessors[*corev1.PodList, corev1.Pod]{
			Items: func(list *corev1.PodList) []corev1.Pod { return list.Items },
		},
		util.InitWatchModeSync,
		metav1.ListOptions{LabelSelector: schedulerLabelSelector(schedulerName)},
		util.WatchHandlerFuncs[*corev1.Pod]{
			AddFunc: func(pod *corev1.Pod, preexisting bool) {
				podName := api.PodName{Name: pod.Name, Namespace: pod.Namespace}
				if util.PodReady(pod) {
					if pod.Status.PodIP == "" {
						logger.Errorf("Pod %v is ready but has no IP", podName)
						return
					}

					eventBroker.Publish(ctx, watchEvent{info: newSchedulerInfo(pod), kind: eventKindReady})
				}
			},
			UpdateFunc: func(oldPod, newPod *corev1.Pod) {
				oldPodName := api.PodName{Name: oldPod.Name, Namespace: oldPod.Namespace}
				newPodName := api.PodName{Name: newPod.Name, Namespace: newPod.Namespace}

				if oldPod.Name != newPod.Name || oldPod.Namespace != newPod.Namespace {
					logger.Errorf(
						"Unexpected scheduler pod update, old pod name %v != new pod name %v",
						oldPodName, newPodName,
					)
				}

				oldReady := util.PodReady(oldPod)
				newReady := util.PodReady(newPod)

				if !oldReady && newReady {
					if newPod.Status.PodIP == "" {
						logger.Errorf("Pod %v is ready but has no IP", newPodName)
						return
					}
					eventBroker.Publish(ctx, watchEvent{kind: eventKindReady, info: newSchedulerInfo(newPod)})
				} else if oldReady && !newReady {
					eventBroker.Publish(ctx, watchEvent{kind: eventKindDeleted, info: newSchedulerInfo(oldPod)})
				}
			},
			DeleteFunc: func(pod *corev1.Pod, mayBeStale bool) {
				wasReady := util.PodReady(pod)
				if wasReady {
					eventBroker.Publish(ctx, watchEvent{kind: eventKindDeleted, info: newSchedulerInfo(pod)})
				}
			},
		},
	)

}

func watchSchedulerUpdates(
	ctx context.Context,
	logger RunnerLogger,
	eventBroker *fun.Broker[watchEvent],
	store *util.WatchStore[corev1.Pod],
) (schedulerWatch, *schedulerInfo, error) {
	events := eventBroker.Subscribe(ctx)
	readyQueue := make(chan schedulerInfo)
	deleted := make(chan schedulerInfo)
	cmd := make(chan watchCmd)
	using := make(chan schedulerInfo)
	stopSender, stopListener := util.NewSingleSignalPair()

	state := schedulerWatchState{
		queue:      make([]watchEvent, 0, 1),
		nextReady:  -1,
		nextDelete: -1,
		mode:       watchCmdReady,
		events:     events,
		store:      nil,
		readyQueue: readyQueue,
		deleted:    deleted,
		cmd:        cmd,
		using:      using,
		stop:       stopListener,
		logger:     logger,
	}

	setStore := make(chan *util.WatchStore[corev1.Pod])
	defer close(setStore)

	watcher := schedulerWatch{
		ReadyQueue:      readyQueue,
		Deleted:         deleted,
		cmd:             cmd,
		using:           using,
		stop:            stopSender,
		stopEventStream: func() { eventBroker.Unsubscribe(ctx, events) },
	}
	go state.run(ctx, setStore)

	setStore <- store

	var candidates []*corev1.Pod
	for _, pod := range store.Items() {
		if util.PodReady(pod) {
			candidates = append(candidates, pod)
		}
	}

	if len(candidates) > 1 {
		watcher.Stop()
		return schedulerWatch{}, nil, fmt.Errorf("Multiple initial candidate scheduler pods")
	} else if len(candidates) == 1 && candidates[0].Status.PodIP == "" {
		watcher.Stop()
		return schedulerWatch{}, nil, fmt.Errorf("Scheduler pod is ready but IP is not available")
	}

	if len(candidates) == 0 {
		return watcher, nil, nil
	} else {
		info := newSchedulerInfo(candidates[0])
		return watcher, &info, nil
	}
}

type schedulerWatchState struct {
	queue      []watchEvent
	nextReady  int
	nextDelete int

	mode   watchCmd
	events <-chan watchEvent
	store  *util.WatchStore[corev1.Pod]

	readyQueue chan<- schedulerInfo
	deleted    chan<- schedulerInfo

	cmd   <-chan watchCmd
	using <-chan schedulerInfo

	stop   util.SignalReceiver
	logger RunnerLogger
}

func (w schedulerWatchState) run(ctx context.Context, setStore chan *util.WatchStore[corev1.Pod]) {
	sndSetStore := make(chan *util.WatchStore[corev1.Pod])
	defer close(sndSetStore)

	defer w.stop.Close()
	defer func() {
		if w.store != nil {
			w.store.Stop()
		} else if store, ok := <-setStore; ok {
			store.Stop()
		}
	}()

	for {
		var sendCh chan<- schedulerInfo
		var qIdx int
		switch w.mode {
		case watchCmdReady:
			sendCh = w.readyQueue
			qIdx = w.nextReady
		case watchCmdDeleted:
			sendCh = w.deleted
			qIdx = w.nextDelete
		}

		if qIdx == -1 {
			// Nothing to send
			select {
			case <-ctx.Done():
				return
			case <-w.stop.Recv():
				return
			case store, ok := <-setStore:
				if ok {
					w.store = store
				}
				setStore = sndSetStore
			case newMode := <-w.cmd:
				w.handleNewMode(newMode)
			case e := <-w.events:
				w.handleEvent(e)
			case info := <-w.using:
				w.handleUsing(info)
			}
		} else {
			// Something to send
			select {
			case <-ctx.Done():
				return
			case <-w.stop.Recv():
				return
			case store, ok := <-setStore:
				if ok {
					w.store = store
				}
				setStore = sndSetStore
			case newMode := <-w.cmd:
				w.handleNewMode(newMode)
			case e := <-w.events:
				w.handleEvent(e)
			case info := <-w.using:
				w.handleUsing(info)
			case sendCh <- w.queue[qIdx].info:
				w.handleSent(qIdx)
			}
		}
	}
}

func (w *schedulerWatchState) resetNextReady() {
	w.nextReady = slices.IndexFunc(w.queue, func(e watchEvent) bool {
		return e.kind == eventKindReady
	})
}

func (w *schedulerWatchState) resetNextDelete() {
	w.nextDelete = slices.IndexFunc(w.queue, func(e watchEvent) bool {
		return e.kind == eventKindDeleted
	})
}

func eventFinder(kind eventKind, uid types.UID) func(watchEvent) bool {
	return func(e watchEvent) bool { return e.kind == kind && e.info.uid == uid }
}

func (w *schedulerWatchState) handleNewMode(newMode watchCmd) {
	if newMode == w.mode {
		return
	}
	w.mode = newMode

	switch w.mode {
	case watchCmdDeleted:
		// When switching from "ready" to "deleted", there's nothing extra we need to do. We just
		// stop removing ready-delete pairs, which will be done on further calls to handleEvent.
		return
	case watchCmdReady:
		// When switching to "ready", remove all unprocessed deletion events *and* all creation
		// events that have a linked deletion event
		//
		// Removing the deletion events isn't *strictly* necessary, but it means that we don't
		// process or store extra deletions when we don't need to.

		w.nextReady = -1
		w.nextDelete = -1

		// Gradually create the new queue, with all of the deletion events removed
		var newQueue []watchEvent

		for i := range w.queue {
			switch w.queue[i].kind {
			case eventKindReady:
				finder := eventFinder(eventKindDeleted, w.queue[i].info.uid)
				matchingDeletion := slices.IndexFunc(w.queue[i+1:], finder)
				// Only if there's no matching deletion, add it to the new queue
				if matchingDeletion == -1 {
					newQueue = append(newQueue, w.queue[i])
				}
			case eventKindDeleted:
				// Filter out all deletion events. (don't add this to the new queue)
			}
		}

		if len(newQueue) != 0 {
			w.nextReady = 0
		}

		w.queue = newQueue
	}
}

func (w *schedulerWatchState) handleEvent(event watchEvent) {
	w.logger.Infof("Received watch event %+v", event)

	switch event.kind {
	case eventKindReady:
		w.queue = append(w.queue, event)
		if w.nextReady == -1 {
			w.nextReady = len(w.queue) - 1
		}
	case eventKindDeleted:
		switch w.mode {
		case watchCmdReady:
			// If there was a prior "ready" event, remove both. Otherwise add the deletion
			readyIdx := slices.IndexFunc(w.queue, eventFinder(eventKindReady, event.info.uid))
			if readyIdx != -1 {
				w.queue = slices.Delete(w.queue, readyIdx, readyIdx+1)
				// if nextReady < readyIdx, we don't need to do anything. And we can't have
				// nextReady > readyIdx (because then it wouldn't be nextReady).
				if w.nextReady == readyIdx {
					w.resetNextReady()
				}
			} else {
				w.queue = append(w.queue, event)
				if w.nextDelete == -1 {
					w.nextDelete = len(w.queue) - 1
				}
			}
		case watchCmdDeleted:
			w.queue = append(w.queue, event)
			if w.nextDelete == -1 {
				w.nextDelete = len(w.queue) - 1
			}
		}
	}
}

func (w *schedulerWatchState) handleUsing(info schedulerInfo) {
	// If there's a "ready" event for the pod, remove it and recalculate nextReady
	readyIdx := slices.IndexFunc(w.queue, eventFinder(eventKindReady, info.uid))
	if readyIdx != -1 {
		w.queue = slices.Delete(w.queue, readyIdx, readyIdx+1)
		if readyIdx < w.nextDelete {
			w.nextDelete -= 1
		}
		w.resetNextReady()
	}
}

func (w *schedulerWatchState) handleSent(qIdx int) {
	switch w.queue[qIdx].kind {
	case eventKindReady:
		w.queue = slices.Delete(w.queue, qIdx, qIdx+1)
		if w.nextDelete > qIdx {
			w.nextDelete -= 1
		}
		if w.nextReady == qIdx {
			w.resetNextReady()
		}
	case eventKindDeleted:
		// If there was a corresponding unhandled ready event before this, remove it as well
		readyIdx := slices.IndexFunc(w.queue[:qIdx], eventFinder(eventKindReady, w.queue[qIdx].info.uid))
		// Remove the "delete" event
		w.queue = slices.Delete(w.queue, qIdx, qIdx+1)
		if w.nextReady > qIdx {
			w.nextReady -= 1
		} else if readyIdx != -1 {
			// remove the matching "ready" event
			w.queue = slices.Delete(w.queue, readyIdx, readyIdx+1)
			if readyIdx == w.nextReady {
				w.resetNextReady()
			}
			qIdx -= 1 // reduce qIdx for the 'nextDelete == qIdx' check below
		}

		if w.nextDelete == qIdx {
			w.resetNextDelete()
		}
	}
}<|MERGE_RESOLUTION|>--- conflicted
+++ resolved
@@ -5,6 +5,7 @@
 	"fmt"
 	"time"
 
+	"github.com/tychoish/fun"
 	"golang.org/x/exp/slices"
 	corev1 "k8s.io/api/core/v1"
 	metav1 "k8s.io/apimachinery/pkg/apis/meta/v1"
@@ -13,7 +14,6 @@
 
 	"github.com/neondatabase/autoscaling/pkg/api"
 	"github.com/neondatabase/autoscaling/pkg/util"
-	"github.com/tychoish/fun"
 )
 
 type schedulerInfo struct {
@@ -90,47 +90,8 @@
 	kubeClient *kubernetes.Clientset,
 	eventBroker *fun.Broker[watchEvent],
 	schedulerName string,
-<<<<<<< HEAD
-) (schedulerWatch, *schedulerInfo, error) {
-	events := make(chan watchEvent)
-	readyQueue := make(chan schedulerInfo)
-	deleted := make(chan schedulerInfo)
-	cmd := make(chan watchCmd)
-	using := make(chan schedulerInfo)
-	stopSender, stopListener := util.NewSingleSignalPair()
-
-	state := schedulerWatchState{
-		queue:      make([]watchEvent, 0, 1),
-		nextReady:  -1,
-		nextDelete: -1,
-		mode:       watchCmdReady,
-		events:     events,
-		store:      nil,
-		readyQueue: readyQueue,
-		deleted:    deleted,
-		cmd:        cmd,
-		using:      using,
-		stop:       stopListener,
-		logger:     logger,
-	}
-
-	setStore := make(chan *util.WatchStore[corev1.Pod])
-	defer close(setStore)
-
-	watcher := schedulerWatch{
-		ReadyQueue: readyQueue,
-		Deleted:    deleted,
-		cmd:        cmd,
-		using:      using,
-		stop:       stopSender,
-	}
-	go state.run(ctx, setStore)
-
-	store, err := util.Watch(
-=======
 ) (*util.WatchStore[corev1.Pod], error) {
 	return util.Watch(
->>>>>>> 4a48622f
 		ctx,
 		kubeClient.CoreV1().Pods(schedulerNamespace),
 		util.WatchConfig{
