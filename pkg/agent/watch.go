--- conflicted
+++ resolved
@@ -175,13 +175,8 @@
 	}
 
 	endpointID := ""
-<<<<<<< HEAD
-	if vm.Annotations != nil {
-		endpointID = vm.Labels[api.AnnotationBillingEndpointID] // billing needs endpoint IDs anyways, just grab the label name from there
-=======
 	if vm.Labels != nil {
 		endpointID = vm.Labels[endpointLabel]
->>>>>>> 3a38ede1
 	}
 
 	return vmEvent{
