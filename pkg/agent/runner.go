--- conflicted
+++ resolved
@@ -289,13 +289,10 @@
 
 func (r *Runner) Spawn(ctx context.Context, vmInfoUpdated util.CondChannelReceiver) {
 	go func() {
-<<<<<<< HEAD
 		// Trigger restart if necessary *after* we've handled any panics.
 		defer r.global.TriggerRestartIfNecessary(ctx, r.vm.NamespacedName(), r.podIP)
-		// Gracefully handle panics:
-=======
 		// Gracefully handle panics, plus trigger restart
->>>>>>> a008e8e8
+
 		defer func() {
 			if err := recover(); err != nil {
 				now := time.Now()
@@ -303,11 +300,7 @@
 					stat.endState = &podStatusEndState{
 						ExitKind: podStatusExitPanicked,
 						Error:    fmt.Errorf("Runner %v panicked: %v", r.vm.NamespacedName(), err),
-<<<<<<< HEAD
-						Time:     time.Now(),
-=======
 						Time:     now,
->>>>>>> a008e8e8
 					}
 				})
 			}
