package agent

// Core glue and logic for a single VM
//
// The primary object in this file is the Runner. We create a new Runner for each VM, and the Runner
// spawns a handful of long-running tasks that share state via the Runner object itself.
//
// Each of these tasks is created by (*Runner).spawnBackgroundWorker(), which gracefully handles
// panics so that it terminates (and restarts) the Runner itself, instead of e.g. taking down the
// entire autoscaler-agent.
//
// The main entrypoint is (*Runner).Spawn(), which in turn calls (*Runner).Run(), etc.
//
// For more information, refer to ARCHITECTURE.md.

import (
	"bytes"
	"context"
	"encoding/json"
	"fmt"
	"io"
	"net/http"
	"runtime/debug"
	"strconv"
	"sync/atomic"
	"time"

	"go.uber.org/zap"

	"k8s.io/apimachinery/pkg/api/resource"
	metav1 "k8s.io/apimachinery/pkg/apis/meta/v1"
	ktypes "k8s.io/apimachinery/pkg/types"

	"github.com/neondatabase/autoscaling/pkg/agent/core"
	"github.com/neondatabase/autoscaling/pkg/agent/executor"
	"github.com/neondatabase/autoscaling/pkg/agent/schedwatch"
	"github.com/neondatabase/autoscaling/pkg/api"
	"github.com/neondatabase/autoscaling/pkg/util"
	patchutil "github.com/neondatabase/autoscaling/pkg/util/patch"
)

// PluginProtocolVersion is the current version of the agent<->scheduler plugin in use by this
// autoscaler-agent.
//
// Currently, each autoscaler-agent supports only one version at a time. In the future, this may
// change.
const PluginProtocolVersion api.PluginProtoVersion = api.PluginProtoV2_0

// Runner is per-VM Pod god object responsible for handling everything
//
// It primarily operates as a source of shared data for a number of long-running tasks. For
// additional general information, refer to the comment at the top of this file.
type Runner struct {
	global *agentState
	// status provides the high-level status of the Runner. Reading or updating the status requires
	// holding podStatus.lock. Updates are typically done handled by the setStatus method.
	status *lockedPodStatus

	// shutdown provides a clean way to trigger all background Runner threads to shut down. shutdown
	// is set exactly once, by (*Runner).Run
	shutdown context.CancelFunc

	vmName  util.NamespacedName
	podName util.NamespacedName
	podIP   string

	memSlotSize *resource.Quantity

	// lock guards the values of all mutable fields - namely, scheduler and monitor (which may be
	// read without the lock, but the lock must be acquired to lock them).
	lock util.ChanMutex

	// executorStateDump is set by (*Runner).Run and provides a way to get the state of the
	// "executor"
	executorStateDump func() executor.StateDump

	// scheduler is the current scheduler that we're communicating with, or nil if there isn't one.
	// Each scheduler's info field is immutable. When a scheduler is replaced, only the pointer
	// value here is updated; the original Scheduler remains unchanged.
	//
	// Additionally, this field MAY ONLY be updated while holding both lock AND the executor's lock,
	// which means that it may be read when EITHER holding lock OR the executor's lock.
	scheduler *Scheduler
	// monitor, if non nil, stores the current Dispatcher in use for communicating with the
	// vm-monitor, alongside a generation number.
	//
	// Additionally, this field MAY ONLY be updated while holding both lock AND the executor's lock,
	// which means that it may be read when EITHER holding lock OR the executor's lock.
	monitor *monitorInfo

	// backgroundWorkerCount tracks the current number of background workers. It is exclusively
	// updated by r.spawnBackgroundWorker
	backgroundWorkerCount atomic.Int64
	backgroundPanic       chan error
}

// Scheduler stores relevant state for a particular scheduler that a Runner is (or has) connected to
type Scheduler struct {
	// runner is the parent Runner interacting with this Scheduler instance
	//
	// This field is immutable but the data behind the pointer is not.
	runner *Runner

	// info holds the immutable information we use to connect to and describe the scheduler
	info schedwatch.SchedulerInfo

	generation executor.GenerationNumber
}

// RunnerState is the serializable state of the Runner, extracted by its State method
type RunnerState struct {
	PodIP                 string             `json:"podIP"`
	ExecutorState         executor.StateDump `json:"executorState"`
	Scheduler             *SchedulerState    `json:"scheduler"`
	Monitor               *MonitorState      `json:"monitor"`
	BackgroundWorkerCount int64              `json:"backgroundWorkerCount"`
}

// SchedulerState is the state of a Scheduler, constructed as part of a Runner's State Method
type SchedulerState struct {
	Info schedwatch.SchedulerInfo `json:"info"`
}

// Temporary type, to hopefully help with debugging https://github.com/neondatabase/autoscaling/issues/503
type MonitorState struct {
	WaitersSize int `json:"waitersSize"`
}

func (r *Runner) State(ctx context.Context) (*RunnerState, error) {
	if err := r.lock.TryLock(ctx); err != nil {
		return nil, err
	}
	defer r.lock.Unlock()

	var scheduler *SchedulerState
	if r.scheduler != nil {
		scheduler = &SchedulerState{
			Info: r.scheduler.info,
		}
	}

	var monitorState *MonitorState
	if r.monitor != nil {
		monitorState = &MonitorState{
			WaitersSize: r.monitor.dispatcher.lenWaiters(),
		}
	}

	var executorState *executor.StateDump
	if r.executorStateDump != nil /* may be nil if r.Run() hasn't fully started yet */ {
		s := r.executorStateDump()
		executorState = &s
	}

	return &RunnerState{
		PodIP:                 r.podIP,
		ExecutorState:         *executorState,
		Scheduler:             scheduler,
		Monitor:               monitorState,
		BackgroundWorkerCount: r.backgroundWorkerCount.Load(),
	}, nil
}

func (r *Runner) Spawn(ctx context.Context, logger *zap.Logger, vmInfoUpdated util.CondChannelReceiver) {
	go func() {
		// Gracefully handle panics, plus trigger restart
		defer func() {
			if err := recover(); err != nil {
				now := time.Now()
				r.status.update(r.global, func(stat podStatus) podStatus {
					stat.endState = &podStatusEndState{
						ExitKind: podStatusExitPanicked,
						Error:    fmt.Errorf("Runner %v panicked: %v", stat.vmInfo.NamespacedName(), err),
						Time:     now,
					}
					return stat
				})
			}

			r.global.TriggerRestartIfNecessary(ctx, logger, r.podName, r.podIP)
		}()

		err := r.Run(ctx, logger, vmInfoUpdated)
		endTime := time.Now()

		exitKind := podStatusExitCanceled // normal exit, only by context being canceled.
		if err != nil {
			exitKind = podStatusExitErrored
			r.global.metrics.runnerFatalErrors.Inc()
		}
		r.status.update(r.global, func(stat podStatus) podStatus {
			stat.endState = &podStatusEndState{
				ExitKind: exitKind,
				Error:    err,
				Time:     endTime,
			}
			return stat
		})

		if err != nil {
			logger.Error("Ended with error", zap.Error(err))
		} else {
			logger.Info("Ended without error")
		}
	}()
}

// Run is the main entrypoint to the long-running per-VM pod tasks
func (r *Runner) Run(ctx context.Context, logger *zap.Logger, vmInfoUpdated util.CondChannelReceiver) error {
	ctx, r.shutdown = context.WithCancel(ctx)
	defer r.shutdown()

	schedulerWatch, scheduler, err := schedwatch.WatchSchedulerUpdates(
		ctx, logger.Named("sched-watch"), r.global.schedulerEventBroker, r.global.schedulerStore,
	)
	if err != nil {
		return fmt.Errorf("Error starting scheduler watcher: %w", err)
	}
	defer schedulerWatch.Stop()

	if scheduler == nil {
		logger.Warn("No initial scheduler found")
	} else {
		logger.Info("Got initial scheduler pod", zap.Object("scheduler", scheduler))
		schedulerWatch.Using(*scheduler)
	}

	getVmInfo := func() api.VmInfo {
		r.status.mu.Lock()
		defer r.status.mu.Unlock()
		return r.status.vmInfo
	}

	execLogger := logger.Named("exec")

	coreExecLogger := execLogger.Named("core")
	executorCore := executor.NewExecutorCore(coreExecLogger, getVmInfo(), executor.Config{
		OnNextActions: r.global.metrics.runnerNextActions.Inc,
		Core: core.Config{
			DefaultScalingConfig:               r.global.config.Scaling.DefaultConfig,
			NeonVMRetryWait:                    time.Second * time.Duration(r.global.config.Scaling.RetryFailedRequestSeconds),
			PluginRequestTick:                  time.Second * time.Duration(r.global.config.Scheduler.RequestAtLeastEverySeconds),
			PluginRetryWait:                    time.Second * time.Duration(r.global.config.Scheduler.RetryFailedRequestSeconds),
			PluginDeniedRetryWait:              time.Second * time.Duration(r.global.config.Scheduler.RetryDeniedUpscaleSeconds),
			MonitorDeniedDownscaleCooldown:     time.Second * time.Duration(r.global.config.Monitor.RetryDeniedDownscaleSeconds),
			MonitorRequestedUpscaleValidPeriod: time.Second * time.Duration(r.global.config.Monitor.RequestedUpscaleValidSeconds),
			MonitorRetryWait:                   time.Second * time.Duration(r.global.config.Monitor.RetryFailedRequestSeconds),
			Log: core.LogConfig{
				Info: coreExecLogger.Info,
				Warn: coreExecLogger.Warn,
			},
		},
	})

	r.executorStateDump = executorCore.StateDump

	pluginGeneration := executor.NewStoredGenerationNumber()
	monitorGeneration := executor.NewStoredGenerationNumber()

	pluginIface := makePluginInterface(r, executorCore, pluginGeneration)
	neonvmIface := makeNeonVMInterface(r)
	monitorIface := makeMonitorInterface(r, executorCore, monitorGeneration)

	// "ecwc" stands for "ExecutorCoreWithClients"
	ecwc := executorCore.WithClients(executor.ClientSet{
		Plugin:  pluginIface,
		NeonVM:  neonvmIface,
		Monitor: monitorIface,
	})

	logger.Info("Starting background workers")

	// FIXME: make this timeout/delay a separately defined constant, or configurable
	mainDeadlockChecker := r.lock.DeadlockChecker(250*time.Millisecond, time.Second)

	r.spawnBackgroundWorker(ctx, logger, "deadlock checker", ignoreLogger(mainDeadlockChecker))
	r.spawnBackgroundWorker(ctx, logger, "podStatus updater", func(c context.Context, l *zap.Logger) {
		r.status.periodicallyRefreshState(c, l, r.global)
	})
	r.spawnBackgroundWorker(ctx, logger, "VmInfo updater", func(c context.Context, l *zap.Logger) {
		for {
			select {
			case <-ctx.Done():
				return
			case <-vmInfoUpdated.Recv():
				vm := getVmInfo()
				ecwc.Updater().UpdatedVM(vm, func() {
					l.Info("VmInfo updated", zap.Any("vmInfo", vm))
				})
			}
		}
	})
	r.spawnBackgroundWorker(ctx, logger, "track scheduler", func(c context.Context, l *zap.Logger) {
		newScheduler := func(withLock func()) {
			ecwc.Updater().NewScheduler(withLock)
		}
		schedulerGone := func(withLock func()) {
			ecwc.Updater().SchedulerGone(withLock)
		}
		r.trackSchedulerLoop(c, l, scheduler, schedulerWatch, pluginGeneration, newScheduler, schedulerGone)
	})
	r.spawnBackgroundWorker(ctx, logger, "get metrics", func(c context.Context, l *zap.Logger) {
		r.getMetricsLoop(c, l, func(metrics api.Metrics, withLock func()) {
			ecwc.Updater().UpdateMetrics(metrics, withLock)
		})
	})
	r.spawnBackgroundWorker(ctx, logger.Named("vm-monitor"), "vm-monitor reconnection loop", func(c context.Context, l *zap.Logger) {
		r.connectToMonitorLoop(c, l, monitorGeneration, monitorStateCallbacks{
			reset: func(withLock func()) {
				ecwc.Updater().ResetMonitor(withLock)
			},
			upscaleRequested: func(request api.MoreResources, withLock func()) {
				ecwc.Updater().UpscaleRequested(request, withLock)
			},
			setActive: func(active bool, withLock func()) {
				ecwc.Updater().MonitorActive(active, withLock)
			},
		})
	})
	r.spawnBackgroundWorker(ctx, execLogger.Named("sleeper"), "executor: sleeper", ecwc.DoSleeper)
	r.spawnBackgroundWorker(ctx, execLogger.Named("plugin"), "executor: plugin", ecwc.DoPluginRequests)
	r.spawnBackgroundWorker(ctx, execLogger.Named("neonvm"), "executor: neonvm", ecwc.DoNeonVMRequests)
	r.spawnBackgroundWorker(ctx, execLogger.Named("vm-monitor-downscale"), "executor: vm-monitor downscale", ecwc.DoMonitorDownscales)
	r.spawnBackgroundWorker(ctx, execLogger.Named("vm-monitor-upscale"), "executor: vm-monitor upscale", ecwc.DoMonitorUpscales)

	// Note: Run doesn't terminate unless the parent context is cancelled - either because the VM
	// pod was deleted, or the autoscaler-agent is exiting.
	select {
	case <-ctx.Done():
		return nil
	case err := <-r.backgroundPanic:
		panic(err)
	}
}

//////////////////////
// Background tasks //
//////////////////////

func ignoreLogger(f func(context.Context)) func(context.Context, *zap.Logger) {
	return func(c context.Context, _ *zap.Logger) {
		f(c)
	}
}

// spawnBackgroundWorker is a helper function to appropriately handle panics in the various goroutines
// spawned by `(Runner) Run`, sending them back on r.backgroundPanic
//
// This method is essentially equivalent to 'go f(ctx)' but with appropriate panic handling,
// start/stop logging, and updating of r.backgroundWorkerCount
func (r *Runner) spawnBackgroundWorker(ctx context.Context, logger *zap.Logger, name string, f func(context.Context, *zap.Logger)) {
	// Increment the background worker count
	r.backgroundWorkerCount.Add(1)

	logger = logger.With(zap.String("taskName", name))

	go func() {
		defer func() {
			// Decrement the background worker count
			r.backgroundWorkerCount.Add(-1)

			if v := recover(); v != nil {
				r.global.metrics.runnerThreadPanics.Inc()

				err := fmt.Errorf("background worker %q panicked: %v", name, v)
				// note: In Go, the stack doesn't "unwind" on panic. Instead, a panic will traverse up
				// the callstack, and each deferred function, when called, will be *added* to the stack
				// as if the original panic() is calling them. So the output of runtime/debug.Stack()
				// has a couple frames do with debug.Stack() and this deferred function, and then the
				// rest of the callstack starts from where the panic occurred.
				//
				// FIXME: we should handle the stack ourselves to remove the stack frames from
				// debug.Stack() and co. -- it's ok to have nice things!
				logger.Error(
					"background worker panicked",
					zap.String("error", fmt.Sprint(v)),
					zap.String("stack", string(debug.Stack())),
				)
				// send to r.backgroundPanic if we can; otherwise, don't worry about it.
				select {
				case r.backgroundPanic <- err:
				default:
				}
			} else {
				logger.Info("background worker ended normally")
			}
		}()

		logger.Info("background worker started")

		f(ctx, logger)
	}()
}

// getMetricsLoop repeatedly attempts to fetch metrics from the VM
//
// Every time metrics are successfully fetched, the value is recorded with newMetrics.
func (r *Runner) getMetricsLoop(
	ctx context.Context,
	logger *zap.Logger,
	newMetrics func(metrics api.Metrics, withLock func()),
) {
	timeout := time.Second * time.Duration(r.global.config.Metrics.RequestTimeoutSeconds)
	waitBetweenDuration := time.Second * time.Duration(r.global.config.Metrics.SecondsBetweenRequests)

	for {
		metrics, err := r.doMetricsRequest(ctx, logger, timeout)
		if err != nil {
			logger.Error("Error making metrics request", zap.Error(err))
			goto next
		} else if metrics == nil {
			goto next
		}

		newMetrics(*metrics, func() {
			logger.Info("Updated metrics", zap.Any("metrics", *metrics))
		})

	next:
		select {
		case <-ctx.Done():
			return
		case <-time.After(waitBetweenDuration):
		}
	}
}

type monitorInfo struct {
	generation executor.GenerationNumber
	dispatcher *Dispatcher
}

type monitorStateCallbacks struct {
	reset            func(withLock func())
	upscaleRequested func(request api.MoreResources, withLock func())
	setActive        func(active bool, withLock func())
}

// connectToMonitorLoop does lifecycle management of the (re)connection to the vm-monitor
func (r *Runner) connectToMonitorLoop(
	ctx context.Context,
	logger *zap.Logger,
	generation *executor.StoredGenerationNumber,
	callbacks monitorStateCallbacks,
) {
	addr := fmt.Sprintf("ws://%s:%d/monitor", r.podIP, r.global.config.Monitor.ServerPort)

	minWait := time.Second * time.Duration(r.global.config.Monitor.ConnectionRetryMinWaitSeconds)
	var lastStart time.Time

	for i := 0; ; i += 1 {
		// Remove any prior Dispatcher from the Runner
		if i != 0 {
			func() {
				r.lock.Lock()
				defer r.lock.Unlock()
				callbacks.reset(func() {
					generation.Inc()
					r.monitor = nil
					logger.Info("Reset previous vm-monitor connection")
				})
			}()
		}

		// If the context was canceled, don't restart
		if err := ctx.Err(); err != nil {
			action := "attempt"
			if i != 0 {
				action = "retry "
			}
			logger.Info(
				fmt.Sprintf("Aborting vm-monitor connection %s because context is already canceled", action),
				zap.Error(err),
			)
			return
		}

		// Delayed restart management, long because of friendly logging:
		if i != 0 {
			endTime := time.Now()
			runtime := endTime.Sub(lastStart)

			if runtime > minWait {
				logger.Info(
					"Immediately retrying connection to vm-monitor",
					zap.String("addr", addr),
					zap.Duration("totalRuntime", runtime),
				)
			} else {
				delay := minWait - runtime
				logger.Info(
					"Connection to vm-monitor was not live for long, retrying after delay",
					zap.Duration("delay", delay),
					zap.Duration("totalRuntime", runtime),
				)

				select {
				case <-time.After(delay):
					logger.Info(
						"Retrying connection to vm-monitor",
						zap.Duration("delay", delay),
						zap.Duration("waitTime", time.Since(endTime)),
						zap.String("addr", addr),
					)
				case <-ctx.Done():
					logger.Info(
						"Canceling retrying connection to vm-monitor",
						zap.Duration("delay", delay),
						zap.Duration("waitTime", time.Since(endTime)),
						zap.Error(ctx.Err()),
					)
					return
				}
			}
		} else {
			logger.Info("Connecting to vm-monitor", zap.String("addr", addr))
		}

		lastStart = time.Now()
		dispatcher, err := NewDispatcher(ctx, logger, addr, r, callbacks.upscaleRequested)
		if err != nil {
			logger.Error("Failed to connect to vm-monitor", zap.String("addr", addr), zap.Error(err))
			continue
		}

		// Update runner to the new dispatcher
		func() {
			r.lock.Lock()
			defer r.lock.Unlock()
			callbacks.setActive(true, func() {
				r.monitor = &monitorInfo{
					generation: generation.Inc(),
					dispatcher: dispatcher,
				}
				logger.Info("Connected to vm-monitor")
			})
		}()

		// Wait until the dispatcher is no longer running, either due to error or because the
		// root-level Runner context was canceled.
		<-dispatcher.ExitSignal()

		if err := dispatcher.ExitError(); err != nil {
			logger.Error("Dispatcher for vm-monitor connection exited due to error", zap.Error(err))
		}
	}
}

// trackSchedulerLoop listens on the schedulerWatch, keeping r.scheduler up-to-date and signalling
// on registeredScheduler whenever a new Scheduler is successfully registered
func (r *Runner) trackSchedulerLoop(
	ctx context.Context,
	logger *zap.Logger,
	init *schedwatch.SchedulerInfo,
	schedulerWatch schedwatch.SchedulerWatch,
	generation *executor.StoredGenerationNumber,
	newScheduler func(withLock func()),
	schedulerGone func(withLock func()),
) {
	// pre-declare a bunch of variables because we have some gotos here.
	var (
		lastStart   time.Time
		minWait     time.Duration    = 5 * time.Second // minimum time we have to wait between scheduler starts
		okForNew    <-chan time.Time                   // channel that sends when we've waited long enough for a new scheduler
		currentInfo schedwatch.SchedulerInfo
	)

	if init == nil {
		goto waitForNewScheduler
	}

	currentInfo = *init

startScheduler:
	schedulerWatch.ExpectingDeleted()

	lastStart = time.Now()
	okForNew = time.After(minWait)

	// Set the current scheduler
	{
		verb := "Setting"
		if init == nil || init.UID != currentInfo.UID {
			verb = "Updating"
		}

		func() {
			r.lock.Lock()
			defer r.lock.Unlock()

			newScheduler(func() {
				logger.Info(fmt.Sprintf("%s scheduler pod", verb), zap.Object("scheduler", currentInfo))
				r.scheduler = &Scheduler{
					runner:     r,
					info:       currentInfo,
					generation: generation.Inc(),
				}
			})
		}()
	}

	// Start watching for the current scheduler to be deleted
	for {
		select {
		case <-ctx.Done():
			return
		case info := <-schedulerWatch.Deleted:
			matched := func() bool {
				r.lock.Lock()
				defer r.lock.Unlock()

				if r.scheduler.info.UID != info.UID {
					logger.Info(
						"Scheduler candidate pod was deleted, but we aren't using it yet",
						zap.Object("scheduler", r.scheduler.info), zap.Object("candidate", info),
					)
					return false
				}

				schedulerGone(func() {
					logger.Info(
						"Scheduler pod was deleted. Aborting further communication",
						zap.Object("scheduler", r.scheduler.info),
					)

					generation.Inc()
					r.scheduler = nil
				})
				return true
			}()

			if matched {
				goto waitForNewScheduler
			}
		}
	}

waitForNewScheduler:
	schedulerWatch.ExpectingReady()

	// If there's a previous scheduler, make sure that we don't restart too quickly. We want a
	// minimum delay between scheduler starts, controlled by okForNew
	if okForNew != nil {
		select {
		case <-okForNew:
		default:
			// Not ready yet; let's log something about it:
			logger.Info(
				"Scheduler ended quickly. Respecting minimum delay before switching to a new one",
				zap.Duration("activeTime", time.Since(lastStart)), zap.Duration("delay", minWait),
			)
			select {
			case <-ctx.Done():
				return
			case <-okForNew:
			}
		}
	}

	// Actually watch for a new scheduler
	select {
	case <-ctx.Done():
		return
	case newInfo := <-schedulerWatch.ReadyQueue:
		currentInfo = newInfo
		goto startScheduler
	}
}

//////////////////////////////////////////
// Lower-level implementation functions //
//////////////////////////////////////////

// doMetricsRequest makes a single metrics request to the VM
func (r *Runner) doMetricsRequest(
	ctx context.Context,
	logger *zap.Logger,
	timeout time.Duration,
) (*api.Metrics, error) {
	url := fmt.Sprintf("http://%s:%d/metrics", r.podIP, r.global.config.Metrics.Port)

	reqCtx, cancel := context.WithTimeout(ctx, timeout)
	defer cancel()

	req, err := http.NewRequestWithContext(reqCtx, http.MethodGet, url, bytes.NewReader(nil))
	if err != nil {
		panic(fmt.Errorf("Error constructing metrics request to %q: %w", url, err))
	}

	logger.Info("Making metrics request to VM", zap.String("url", url))

	resp, err := http.DefaultClient.Do(req)
	if ctx.Err() != nil {
		return nil, ctx.Err()
	} else if err != nil {
		return nil, fmt.Errorf("Error making request to %q: %w", url, err)
	}
	defer resp.Body.Close()

	body, err := io.ReadAll(resp.Body)
	if err != nil {
		return nil, fmt.Errorf("Error receiving response body: %w", err)
	}

	if resp.StatusCode != 200 {
		return nil, fmt.Errorf("Unsuccessful response status %d: %s", resp.StatusCode, string(body))
	}

	m, err := api.ReadMetrics(body, r.global.config.Metrics.LoadMetricPrefix)
	if err != nil {
		return nil, fmt.Errorf("Error reading metrics from prometheus output: %w", err)
	}

	return &m, nil
}

<<<<<<< HEAD
// VMUpdateReason provides context to (*Runner).updateVMResources about why an update to the VM's
// resources has been requested
type VMUpdateReason string

const (
	UpdatedMetrics      VMUpdateReason = "metrics"
	UpscaleRequested    VMUpdateReason = "upscale requested"
	RegisteredScheduler VMUpdateReason = "scheduler"
	UpdatedVMInfo       VMUpdateReason = "updated VM info"
)

// AtomicUpdateState holds some pre-validated data for (*Runner).updateVMResources, fetched
// atomically (i.e. all at once, while holding r.lock) with the (*Runner).atomicState method
//
// Because atomicState is able to return nil when there isn't yet enough information to update the
// VM's resources, some validation is already guaranteed by representing the data without pointers.
type AtomicUpdateState struct {
	ComputeUnit      api.Resources
	Metrics          api.Metrics
	VM               api.VmInfo
	LastApproved     api.Resources
	RequestedUpscale api.MoreResources
	Config           api.ScalingConfig
}

// updateVMResources is responsible for the high-level logic that orchestrates a single update to
// the VM's resources - or possibly just informing the scheduler that nothing's changed.
//
// This method sometimes returns nil if the reason we couldn't perform the update was solely because
// other information was missing (e.g., we haven't yet contacted a scheduler). In these cases, an
// appropriate message is logged.
func (r *Runner) updateVMResources(
	ctx context.Context,
	logger *zap.Logger,
	reason VMUpdateReason,
	clearUpdatedMetricsSignal func(),
	clearNewSchedulerSignal func(),
) error {
	// Acquiring this lock *may* take a while, so we'll allow it to be interrupted by ctx
	//
	// We'll need the lock for access to the scheduler and NeonVM, and holding it across all the
	// request means that our logic can be a little simpler :)
	if err := r.requestLock.TryLock(ctx); err != nil {
		return err
	}
	defer r.requestLock.Unlock()

	logger.Info("Updating VM resources", zap.String("reason", string(reason)))

	// state variables
	var (
		start  api.Resources // r.vm.Using(), at the time of the start of this function - for metrics.
		target api.Resources
		capped api.Resources // target, but capped by r.lastApproved
	)

	if r.schedulerRespondedWithMigration {
		logger.Info("Aborting VM resource update because scheduler previously said VM is migrating")
		return nil
	}

	state, err := func() (*AtomicUpdateState, error) {
		r.lock.Lock()
		defer r.lock.Unlock()

		clearUpdatedMetricsSignal()

		state := r.getStateForVMUpdate(logger, reason)
		if state == nil {
			// if state == nil, the reason why we can't do the operation was already logged.
			return nil, nil
		} else if r.scheduler != nil && r.scheduler.fatalError != nil {
			logger.Warn("Unable to update VM resources because scheduler had a prior fatal error")
			return nil, nil
		}

		// Calculate the current and desired state of the VM
		target = state.DesiredVMState(true) // note: this sets the state value in the loop body

		current := state.VM.Using()
		start = current

		msg := "Target VM state is equal to current"
		if target != current {
			msg = "Target VM state different from current"
		}
		logger.Info(msg, zap.Object("current", current), zap.Object("target", target))

		// Check if there's resources that can (or must) be updated before talking to the scheduler.
		//
		// During typical operation, this only occurs when the target state corresponds to fewer
		// compute units than the current state. However, this can also happen when:
		//
		// * lastApproved and target are both greater than the VM's state; or
		// * VM's state doesn't match the compute unit and only one resource is being decreased
		//
		// To make handling these edge-cases smooth, the code here is more generic than typical
		// operation requires.

		// note: r.atomicState already checks the validity of r.lastApproved - namely that it has no
		// values less than r.vm.Using().
		capped = target.Min(state.LastApproved) // note: this sets the state value in the loop body

		return state, nil
	}()

	// note: state == nil means that there's some other reason we couldn't do the operation that
	// was already logged.
	if err != nil || state == nil {
		return err
	}

	// If there's an update that can be done immediately, do it! Typically, capped will
	// represent the resources we'd like to downscale.
	if capped != state.VM.Using() {
		// If our downscale gets rejected, calculate a new target
		rejectedDownscale := func() (newTarget api.Resources, _ error) {
			target = state.DesiredVMState(false /* don't allow downscaling */)
			return target.Min(state.LastApproved), nil
		}

		nowUsing, err := r.doVMUpdate(ctx, logger, state.VM.Using(), capped, rejectedDownscale)
		if err != nil {
			return fmt.Errorf("Error doing VM update 1: %w", err)
		}

		state.VM.SetUsing(*nowUsing)
	}

	// Fetch the scheduler, to (a) inform it of the current state, and (b) request an
	// increase, if we want one.
	sched := func() *Scheduler {
		r.lock.Lock()
		defer r.lock.Unlock()

		clearNewSchedulerSignal()
		return r.scheduler
	}()

	// If we can't reach the scheduler, then we've already done everything we can. Emit a
	// warning and exit. We'll get notified to retry when a new one comes online.
	if sched == nil {
		logger.Warn("Unable to complete updating VM resources", zap.Error(errors.New("no scheduler registered")))
		return nil
	}

	// If the scheduler isn't registered yet, then either the initial register request failed, or it
	// hasn't gotten a chance to send it yet.
	if !sched.registered {
		if err := sched.Register(ctx, logger, func() {}); err != nil {
			logger.Error("Error registering with scheduler", zap.Object("scheduler", sched.info), zap.Error(err))
			logger.Warn("Unable to complete updating VM resources", zap.Error(errors.New("scheduler Register request failed")))
			return nil
		}
	}

	r.recordResourceChange(start, target, r.global.metrics.schedulerRequestedChange)

	request := api.AgentRequest{
		ProtoVersion: PluginProtocolVersion,
		Pod:          r.podName,
		Resources:    target,
		Metrics:      &state.Metrics, // FIXME: the metrics here *might* be a little out of date.
	}
	response, err := sched.DoRequest(ctx, logger, &request)
	if err != nil {
		logger.Error("Scheduler request failed", zap.Object("scheduler", sched.info), zap.Error(err))
		logger.Warn("Unable to complete updating VM resources", zap.Error(errors.New("scheduler request failed")))
		return nil
	} else if response.Migrate != nil {
		// info about migration has already been logged by DoRequest
		return nil
	}

	permit := response.Permit
	r.recordResourceChange(start, permit, r.global.metrics.schedulerApprovedChange)

	// sched.DoRequest should have validated the permit, meaning that it's not less than the
	// current resource usage.
	vmUsing := state.VM.Using()
	if permit.HasFieldLessThan(vmUsing) {
		panic(errors.New("invalid state: permit less than what's in use"))
	} else if permit.HasFieldGreaterThan(target) {
		panic(errors.New("invalid state: permit greater than target"))
	}

	if permit == vmUsing {
		if vmUsing != target {
			logger.Info("Scheduler denied increase, staying at current", zap.Object("current", vmUsing))
		}

		// nothing to do
		return nil
	} else /* permit > vmUsing */ {
		if permit != target {
			logger.Warn("Scheduler capped increase to permit", zap.Object("permit", permit))
		} else {
			logger.Info("Scheduler allowed increase to permit", zap.Object("permit", permit))
		}

		rejectedDownscale := func() (newTarget api.Resources, _ error) {
			panic(errors.New("rejectedDownscale called but request should be increasing, not decreasing"))
		}
		if _, err := r.doVMUpdate(ctx, logger, vmUsing, permit, rejectedDownscale); err != nil {
			return fmt.Errorf("Error doing VM update 2: %w", err)
		}

		return nil
	}
}

// getStateForVMUpdate produces the atomicUpdateState for updateVMResources
//
// This method MUST be called while holding r.lock.
func (r *Runner) getStateForVMUpdate(logger *zap.Logger, updateReason VMUpdateReason) *AtomicUpdateState {
	if r.lastMetrics == nil {
		if updateReason == UpdatedMetrics {
			panic(errors.New("invalid state: metrics signalled but r.lastMetrics == nil"))
		}

		logger.Warn("Unable to update VM resources because we haven't received metrics yet")
		return nil
	} else if r.computeUnit == nil {
		if updateReason == RegisteredScheduler {
			// note: the scheduler that was registered might not be the scheduler we just got!
			// However, r.computeUnit is never supposed to go from non-nil to nil, so that doesn't
			// actually matter.
			panic(errors.New("invalid state: registered scheduler signalled but r.computeUnit == nil"))
		}

		// note: as per the docs on r.computeUnit, this should only occur when we haven't yet talked
		// to a scheduler.
		logger.Warn("Unable to update VM resources because r.computeUnit hasn't been set yet")
		return nil
	} else if r.lastApproved == nil {
		panic(errors.New("invalid state: r.computeUnit != nil but r.lastApproved == nil"))
	}

	// Check that the VM's current usage is <= lastApproved
	if vmUsing := r.vm.Using(); vmUsing.HasFieldGreaterThan(*r.lastApproved) {
		// ref <https://github.com/neondatabase/autoscaling/issues/234>
		logger.Warn(
			"r.vm has resources greater than r.lastApproved. This should only happen when scaling bounds change",
			zap.Object("using", vmUsing),
			zap.Object("lastApproved", *r.lastApproved),
		)
	}

	config := r.global.config.Scaling.DefaultConfig
	if r.vm.ScalingConfig != nil {
		config = *r.vm.ScalingConfig
	}

	return &AtomicUpdateState{
		ComputeUnit:      *r.computeUnit,
		Metrics:          *r.lastMetrics,
		VM:               r.vm,
		LastApproved:     *r.lastApproved,
		RequestedUpscale: r.requestedUpscale,
		Config:           config,
	}
}

// DesiredVMState calculates what the resource allocation to the VM should be, given the metrics and
// current state.
func (s *AtomicUpdateState) DesiredVMState(allowDecrease bool) api.Resources {
	// There's some annoying edge cases that this function has to be able to handle properly. For
	// the sake of completeness, they are:
	//
	// 1. s.vm.Using() is not a multiple of s.computeUnit
	// 2. s.vm.Max() is less than s.computeUnit (or: has at least one resource that is)
	// 3. s.vm.Using() is a fractional multiple of s.computeUnit, but !allowDecrease and rounding up
	//    is greater than s.vm.Max()
	// 4. s.vm.Using() is much larger than s.vm.Min() and not a multiple of s.computeUnit, but load
	//    is low so we should just decrease *anyways*.
	//
	// ---
	//
	// Broadly, the implementation works like this:
	// For CPU:
	// Based on load average, calculate the "goal" number of CPUs (and therefore compute units)
	//
	// For Memory:
	// Based on memory usage, calculate the VM's desired memory allocation and extrapolate a
	// goal number of CUs from that.
	//
	// 1. Take the maximum of these two goal CUs to create a unified goal CU
	// 2. Cap the goal CU by min/max, etc
	// 3. that's it!

	// For CPU:
	// Goal compute unit is at the point where (CPUs) × (LoadAverageFractionTarget) == (load
	// average),
	// which we can get by dividing LA by LAFT, and then dividing by the number of CPUs per CU
	goalCPUs := float64(s.Metrics.LoadAverage1Min) / s.Config.LoadAverageFractionTarget
	cpuGoalCU := uint32(math.Round(goalCPUs / s.ComputeUnit.VCPU.AsFloat64()))

	// For Mem:
	// Goal compute unit is at the point where (Mem) * (MemoryUsageFractionTarget) == (Mem Usage)
	// We can get the desired memory allocation in bytes by dividing MU by MUFT, and then convert
	// that to CUs
	//
	// NOTE: use uint64 for calculations on bytes as uint32 can overflow
	memGoalBytes := uint64(math.Round(float64(s.Metrics.MemoryUsageBytes) / s.Config.MemoryUsageFractionTarget))
	bytesPerCU := uint64(int64(s.ComputeUnit.Mem) * s.VM.Mem.SlotSize.Value())
	memGoalCU := uint32(memGoalBytes / bytesPerCU)

	goalCU := util.Max(cpuGoalCU, memGoalCU)

	// Update goalCU based on any requested upscaling
	goalCU = util.Max(goalCU, s.requiredCUForRequestedUpscaling())

	// new CU must be >= current CU if !allowDecrease
	if !allowDecrease {
		_, upperBoundCU := s.computeUnitsBounds()
		goalCU = util.Max(goalCU, upperBoundCU)
	}

	// resources for the desired "goal" compute units
	goal := s.ComputeUnit.Mul(uint16(goalCU))

	// bound goal by the minimum and maximum resource amounts for the VM
	result := goal.Min(s.VM.Max()).Max(s.VM.Min())

	// If no decreases are allowed, then we *must* make sure that the VM's usage value has not
	// decreased, even if it's greater than the VM maximum.
	//
	// We can run into situtations like this when VM scale-down on bounds change fails, so we end up
	// with a usage value greater than the maximum.
	if !allowDecrease {
		result = result.Max(s.VM.Using())
	}

	// Check that the result is sound.
	//
	// With the current (naive) implementation, this is trivially ok. In future versions, it might
	// not be so simple, so it's good to have this integrity check here.
	if allowDecrease && result.HasFieldGreaterThan(s.VM.Max()) {
		panic(fmt.Errorf(
			"produced invalid desiredVMState: result has field greater than max. this = %+v", *s,
		))
	} else if result.HasFieldLessThan(s.VM.Min()) {
		panic(fmt.Errorf(
			"produced invalid desiredVMState: result has field less than min. this = %+v", *s,
		))
	}

	return result
}

// computeUnitsBounds returns the minimum and maximum number of Compute Units required to fit each
// resource for the VM's current allocation
//
// Under typical operation, this will just return two equal values, both of which are equal to the
// VM's current number of Compute Units. However, if the VM's resource allocation doesn't cleanly
// divide to a multiple of the Compute Unit, the upper and lower bounds will be different. This can
// happen when the Compute Unit is changed, or when the VM's maximum or minimum resource allocations
// has previously prevented it from being set to a multiple of the Compute Unit.
func (s *AtomicUpdateState) computeUnitsBounds() (uint32, uint32) {
	// (x + M-1) / M is equivalent to ceil(x/M), as long as M != 0, which is already guaranteed by
	// the checks on the computeUnit that the scheduler provides.
	minCPUUnits := (uint32(s.VM.Cpu.Use) + uint32(s.ComputeUnit.VCPU) - 1) / uint32(s.ComputeUnit.VCPU)
	minMemUnits := uint32((s.VM.Mem.Use + s.ComputeUnit.Mem - 1) / s.ComputeUnit.Mem)

	return util.Min(minCPUUnits, minMemUnits), util.Max(minCPUUnits, minMemUnits)
}

// requiredCUForRequestedUpscaling returns the minimum Compute Units required to abide by the
// requested upscaling, if there is any.
//
// If there's no requested upscaling, then this method will return zero.
//
// This method does not respect any bounds on Compute Units placed by the VM's maximum or minimum
// resource allocation.
func (s *AtomicUpdateState) requiredCUForRequestedUpscaling() uint32 {
	var required uint32

	// note: floor(x / M) + 1 gives the minimum integer value greater than x / M.

	if s.RequestedUpscale.Cpu {
		required = util.Max(required, uint32(s.VM.Cpu.Use/s.ComputeUnit.VCPU)+1)
	}
	if s.RequestedUpscale.Memory {
		required = util.Max(required, uint32(s.VM.Mem.Use/s.ComputeUnit.Mem)+1)
	}

	return required
}

// doVMUpdate handles updating the VM's resources from current to target WITHOUT CHECKING WITH THE
// SCHEDULER. It is the caller's responsibility to ensure that target is not greater than
// r.lastApproved, and check with the scheduler if necessary.
//
// If some resources in target are less than current, and the dispatcher rejects the proposed
// downscaling, rejectedDownscale will be called. If it returns an error, that error will be
// returned and the update will be aborted. Otherwise, the returned newTarget will be used.
//
// This method MUST be called while holding r.requestLock AND NOT r.lock.
func (r *Runner) doVMUpdate(
	ctx context.Context,
	logger *zap.Logger,
	current api.Resources,
	target api.Resources,
	rejectedDownscale func() (newTarget api.Resources, _ error),
) (*api.Resources, error) {
	logger.Info("Attempting VM update", zap.Object("current", current), zap.Object("target", target))

	// helper handling function to reset r.vm to reflect the actual current state. Must not be
	// called while holding r.lock.
	resetVMTo := func(amount api.Resources) {
		r.lock.Lock()
		defer r.lock.Unlock()

		r.vm.SetUsing(amount)
	}

	// If there's any fields that are being downscaled, request that from the monitor.
	downscaled := current.Min(target)
	if downscaled != current {
		r.recordResourceChange(current, downscaled, r.global.metrics.monitorRequestedChange)

		resp, err := r.doDownscale(ctx, logger, downscaled)
		if err != nil {
			return nil, err
		}

		if resp.Ok {
			r.recordResourceChange(current, downscaled, r.global.metrics.monitorApprovedChange)
		} else {
			newTarget, err := rejectedDownscale()
			if err != nil {
				resetVMTo(current)
				return nil, err
			} else if newTarget.HasFieldLessThan(current) {
				panic(fmt.Errorf(
					"rejectedDownscale returned new target less than current: %+v has field less than %+v",
					newTarget, current,
				))
			}

			if newTarget != target {
				logger.Info("VM update: rejected downscale changed target", zap.Object("target", newTarget))
			}

			target = newTarget
		}
	}

	r.recordResourceChange(current, target, r.global.metrics.neonvmRequestedChange)

	// Make the NeonVM request
	patches := []patchutil.Operation{{
		Op:    patchutil.OpReplace,
=======
func (r *Runner) doNeonVMRequest(ctx context.Context, target api.Resources) error {
	patches := []util.JSONPatch{{
		Op:    util.PatchReplace,
>>>>>>> 8b0de9d0
		Path:  "/spec/guest/cpus/use",
		Value: target.VCPU.ToResourceQuantity(),
	}, {
		Op:    patchutil.OpReplace,
		Path:  "/spec/guest/memorySlots/use",
		Value: target.Mem,
	}}

	patchPayload, err := json.Marshal(patches)
	if err != nil {
		panic(fmt.Errorf("Error marshalling JSON patch: %w", err))
	}

	timeout := time.Second * time.Duration(r.global.config.Scaling.RequestTimeoutSeconds)
	requestCtx, cancel := context.WithTimeout(ctx, timeout)
	defer cancel()

	// FIXME: We should check the returned VM object here, in case the values are different.
	//
	// Also relevant: <https://github.com/neondatabase/autoscaling/issues/23>
	_, err = r.global.vmClient.NeonvmV1().VirtualMachines(r.vmName.Namespace).
		Patch(requestCtx, r.vmName.Name, ktypes.JSONPatchType, patchPayload, metav1.PatchOptions{})

	if err != nil {
		r.global.metrics.neonvmRequestsOutbound.WithLabelValues(fmt.Sprintf("[error: %s]", util.RootError(err))).Inc()
		return err
	}

	r.global.metrics.neonvmRequestsOutbound.WithLabelValues("ok").Inc()
	return nil
}

func (r *Runner) recordResourceChange(current, target api.Resources, metrics resourceChangePair) {
	getDirection := func(targetIsGreater bool) string {
		if targetIsGreater {
			return directionValueInc
		} else {
			return directionValueDec
		}
	}

	abs := current.AbsDiff(target)

	// Add CPU
	if abs.VCPU != 0 {
		direction := getDirection(target.VCPU > current.VCPU)

		metrics.cpu.WithLabelValues(direction).Add(abs.VCPU.AsFloat64())
	}

	// Add memory
	if abs.Mem != 0 {
		direction := getDirection(target.Mem > current.Mem)

		// Avoid floating-point inaccuracy.
		byteTotal := r.memSlotSize.Value() * int64(abs.Mem)
		mib := int64(1 << 20)
		floatMB := float64(byteTotal/mib) + float64(byteTotal%mib)/float64(mib)

		metrics.mem.WithLabelValues(direction).Add(floatMB)
	}
}

func doMonitorDownscale(
	ctx context.Context,
	logger *zap.Logger,
	dispatcher *Dispatcher,
	target api.Resources,
) (*api.DownscaleResult, error) {
	r := dispatcher.runner
	rawResources := target.ConvertToAllocation(r.memSlotSize)

	timeout := time.Second * time.Duration(r.global.config.Monitor.ResponseTimeoutSeconds)

	res, err := dispatcher.Call(ctx, logger, timeout, "DownscaleRequest", api.DownscaleRequest{
		Target: rawResources,
	})
	if err != nil {
		return nil, err
	}

	return res.Result, nil
}

func doMonitorUpscale(
	ctx context.Context,
	logger *zap.Logger,
	dispatcher *Dispatcher,
	target api.Resources,
) error {
	r := dispatcher.runner
	rawResources := target.ConvertToAllocation(r.memSlotSize)

	timeout := time.Second * time.Duration(r.global.config.Monitor.ResponseTimeoutSeconds)

	_, err := dispatcher.Call(ctx, logger, timeout, "UpscaleNotification", api.UpscaleNotification{
		Granted: rawResources,
	})
	return err
}

// DoRequest sends a request to the scheduler and does not validate the response.
func (s *Scheduler) DoRequest(
	ctx context.Context,
	logger *zap.Logger,
	resources api.Resources,
	metrics *api.Metrics,
) (_ *api.PluginResponse, err error) {
	reqData := &api.AgentRequest{
		ProtoVersion: PluginProtocolVersion,
		Pod:          s.runner.podName,
		Resources:    resources,
		Metrics:      metrics,
	}

	// make sure we log any error we're returning:
	defer func() {
		if err != nil {
			logger.Error("Scheduler request failed", zap.Error(err))
		}
	}()

	reqBody, err := json.Marshal(reqData)
	if err != nil {
		return nil, fmt.Errorf("Error encoding request JSON: %w", err)
	}

	timeout := time.Second * time.Duration(s.runner.global.config.Scaling.RequestTimeoutSeconds)
	reqCtx, cancel := context.WithTimeout(ctx, timeout)
	defer cancel()

	url := fmt.Sprintf("http://%s:%d/", s.info.IP, s.runner.global.config.Scheduler.RequestPort)

	request, err := http.NewRequestWithContext(reqCtx, http.MethodPost, url, bytes.NewReader(reqBody))
	if err != nil {
		return nil, fmt.Errorf("Error building request to %q: %w", url, err)
	}
	request.Header.Set("content-type", "application/json")

	logger.Info("Sending request to scheduler", zap.Any("request", reqData))

	response, err := http.DefaultClient.Do(request)
	if err != nil {
		description := fmt.Sprintf("[error doing request: %s]", util.RootError(err))
		s.runner.global.metrics.schedulerRequests.WithLabelValues(description).Inc()
		return nil, fmt.Errorf("Error doing request: %w", err)
	}
	defer response.Body.Close()

	s.runner.global.metrics.schedulerRequests.WithLabelValues(strconv.Itoa(response.StatusCode)).Inc()

	respBody, err := io.ReadAll(response.Body)
	if err != nil {
		return nil, fmt.Errorf("Error reading body for response: %w", err)
	}

	if response.StatusCode != 200 {
		// Fatal because 4XX implies our state doesn't match theirs, 5XX means we can't assume
		// current contents of the state, and anything other than 200, 4XX, or 5XX shouldn't happen
		return nil, fmt.Errorf("Received response status %d body %q", response.StatusCode, string(respBody))
	}

	var respData api.PluginResponse
	if err := json.Unmarshal(respBody, &respData); err != nil {
		// Fatal because invalid JSON might also be semantically invalid
		return nil, fmt.Errorf("Bad JSON response: %w", err)
	}

	logger.Info("Received response from scheduler", zap.Any("response", respData))

	return &respData, nil
}<|MERGE_RESOLUTION|>--- conflicted
+++ resolved
@@ -714,465 +714,9 @@
 	return &m, nil
 }
 
-<<<<<<< HEAD
-// VMUpdateReason provides context to (*Runner).updateVMResources about why an update to the VM's
-// resources has been requested
-type VMUpdateReason string
-
-const (
-	UpdatedMetrics      VMUpdateReason = "metrics"
-	UpscaleRequested    VMUpdateReason = "upscale requested"
-	RegisteredScheduler VMUpdateReason = "scheduler"
-	UpdatedVMInfo       VMUpdateReason = "updated VM info"
-)
-
-// AtomicUpdateState holds some pre-validated data for (*Runner).updateVMResources, fetched
-// atomically (i.e. all at once, while holding r.lock) with the (*Runner).atomicState method
-//
-// Because atomicState is able to return nil when there isn't yet enough information to update the
-// VM's resources, some validation is already guaranteed by representing the data without pointers.
-type AtomicUpdateState struct {
-	ComputeUnit      api.Resources
-	Metrics          api.Metrics
-	VM               api.VmInfo
-	LastApproved     api.Resources
-	RequestedUpscale api.MoreResources
-	Config           api.ScalingConfig
-}
-
-// updateVMResources is responsible for the high-level logic that orchestrates a single update to
-// the VM's resources - or possibly just informing the scheduler that nothing's changed.
-//
-// This method sometimes returns nil if the reason we couldn't perform the update was solely because
-// other information was missing (e.g., we haven't yet contacted a scheduler). In these cases, an
-// appropriate message is logged.
-func (r *Runner) updateVMResources(
-	ctx context.Context,
-	logger *zap.Logger,
-	reason VMUpdateReason,
-	clearUpdatedMetricsSignal func(),
-	clearNewSchedulerSignal func(),
-) error {
-	// Acquiring this lock *may* take a while, so we'll allow it to be interrupted by ctx
-	//
-	// We'll need the lock for access to the scheduler and NeonVM, and holding it across all the
-	// request means that our logic can be a little simpler :)
-	if err := r.requestLock.TryLock(ctx); err != nil {
-		return err
-	}
-	defer r.requestLock.Unlock()
-
-	logger.Info("Updating VM resources", zap.String("reason", string(reason)))
-
-	// state variables
-	var (
-		start  api.Resources // r.vm.Using(), at the time of the start of this function - for metrics.
-		target api.Resources
-		capped api.Resources // target, but capped by r.lastApproved
-	)
-
-	if r.schedulerRespondedWithMigration {
-		logger.Info("Aborting VM resource update because scheduler previously said VM is migrating")
-		return nil
-	}
-
-	state, err := func() (*AtomicUpdateState, error) {
-		r.lock.Lock()
-		defer r.lock.Unlock()
-
-		clearUpdatedMetricsSignal()
-
-		state := r.getStateForVMUpdate(logger, reason)
-		if state == nil {
-			// if state == nil, the reason why we can't do the operation was already logged.
-			return nil, nil
-		} else if r.scheduler != nil && r.scheduler.fatalError != nil {
-			logger.Warn("Unable to update VM resources because scheduler had a prior fatal error")
-			return nil, nil
-		}
-
-		// Calculate the current and desired state of the VM
-		target = state.DesiredVMState(true) // note: this sets the state value in the loop body
-
-		current := state.VM.Using()
-		start = current
-
-		msg := "Target VM state is equal to current"
-		if target != current {
-			msg = "Target VM state different from current"
-		}
-		logger.Info(msg, zap.Object("current", current), zap.Object("target", target))
-
-		// Check if there's resources that can (or must) be updated before talking to the scheduler.
-		//
-		// During typical operation, this only occurs when the target state corresponds to fewer
-		// compute units than the current state. However, this can also happen when:
-		//
-		// * lastApproved and target are both greater than the VM's state; or
-		// * VM's state doesn't match the compute unit and only one resource is being decreased
-		//
-		// To make handling these edge-cases smooth, the code here is more generic than typical
-		// operation requires.
-
-		// note: r.atomicState already checks the validity of r.lastApproved - namely that it has no
-		// values less than r.vm.Using().
-		capped = target.Min(state.LastApproved) // note: this sets the state value in the loop body
-
-		return state, nil
-	}()
-
-	// note: state == nil means that there's some other reason we couldn't do the operation that
-	// was already logged.
-	if err != nil || state == nil {
-		return err
-	}
-
-	// If there's an update that can be done immediately, do it! Typically, capped will
-	// represent the resources we'd like to downscale.
-	if capped != state.VM.Using() {
-		// If our downscale gets rejected, calculate a new target
-		rejectedDownscale := func() (newTarget api.Resources, _ error) {
-			target = state.DesiredVMState(false /* don't allow downscaling */)
-			return target.Min(state.LastApproved), nil
-		}
-
-		nowUsing, err := r.doVMUpdate(ctx, logger, state.VM.Using(), capped, rejectedDownscale)
-		if err != nil {
-			return fmt.Errorf("Error doing VM update 1: %w", err)
-		}
-
-		state.VM.SetUsing(*nowUsing)
-	}
-
-	// Fetch the scheduler, to (a) inform it of the current state, and (b) request an
-	// increase, if we want one.
-	sched := func() *Scheduler {
-		r.lock.Lock()
-		defer r.lock.Unlock()
-
-		clearNewSchedulerSignal()
-		return r.scheduler
-	}()
-
-	// If we can't reach the scheduler, then we've already done everything we can. Emit a
-	// warning and exit. We'll get notified to retry when a new one comes online.
-	if sched == nil {
-		logger.Warn("Unable to complete updating VM resources", zap.Error(errors.New("no scheduler registered")))
-		return nil
-	}
-
-	// If the scheduler isn't registered yet, then either the initial register request failed, or it
-	// hasn't gotten a chance to send it yet.
-	if !sched.registered {
-		if err := sched.Register(ctx, logger, func() {}); err != nil {
-			logger.Error("Error registering with scheduler", zap.Object("scheduler", sched.info), zap.Error(err))
-			logger.Warn("Unable to complete updating VM resources", zap.Error(errors.New("scheduler Register request failed")))
-			return nil
-		}
-	}
-
-	r.recordResourceChange(start, target, r.global.metrics.schedulerRequestedChange)
-
-	request := api.AgentRequest{
-		ProtoVersion: PluginProtocolVersion,
-		Pod:          r.podName,
-		Resources:    target,
-		Metrics:      &state.Metrics, // FIXME: the metrics here *might* be a little out of date.
-	}
-	response, err := sched.DoRequest(ctx, logger, &request)
-	if err != nil {
-		logger.Error("Scheduler request failed", zap.Object("scheduler", sched.info), zap.Error(err))
-		logger.Warn("Unable to complete updating VM resources", zap.Error(errors.New("scheduler request failed")))
-		return nil
-	} else if response.Migrate != nil {
-		// info about migration has already been logged by DoRequest
-		return nil
-	}
-
-	permit := response.Permit
-	r.recordResourceChange(start, permit, r.global.metrics.schedulerApprovedChange)
-
-	// sched.DoRequest should have validated the permit, meaning that it's not less than the
-	// current resource usage.
-	vmUsing := state.VM.Using()
-	if permit.HasFieldLessThan(vmUsing) {
-		panic(errors.New("invalid state: permit less than what's in use"))
-	} else if permit.HasFieldGreaterThan(target) {
-		panic(errors.New("invalid state: permit greater than target"))
-	}
-
-	if permit == vmUsing {
-		if vmUsing != target {
-			logger.Info("Scheduler denied increase, staying at current", zap.Object("current", vmUsing))
-		}
-
-		// nothing to do
-		return nil
-	} else /* permit > vmUsing */ {
-		if permit != target {
-			logger.Warn("Scheduler capped increase to permit", zap.Object("permit", permit))
-		} else {
-			logger.Info("Scheduler allowed increase to permit", zap.Object("permit", permit))
-		}
-
-		rejectedDownscale := func() (newTarget api.Resources, _ error) {
-			panic(errors.New("rejectedDownscale called but request should be increasing, not decreasing"))
-		}
-		if _, err := r.doVMUpdate(ctx, logger, vmUsing, permit, rejectedDownscale); err != nil {
-			return fmt.Errorf("Error doing VM update 2: %w", err)
-		}
-
-		return nil
-	}
-}
-
-// getStateForVMUpdate produces the atomicUpdateState for updateVMResources
-//
-// This method MUST be called while holding r.lock.
-func (r *Runner) getStateForVMUpdate(logger *zap.Logger, updateReason VMUpdateReason) *AtomicUpdateState {
-	if r.lastMetrics == nil {
-		if updateReason == UpdatedMetrics {
-			panic(errors.New("invalid state: metrics signalled but r.lastMetrics == nil"))
-		}
-
-		logger.Warn("Unable to update VM resources because we haven't received metrics yet")
-		return nil
-	} else if r.computeUnit == nil {
-		if updateReason == RegisteredScheduler {
-			// note: the scheduler that was registered might not be the scheduler we just got!
-			// However, r.computeUnit is never supposed to go from non-nil to nil, so that doesn't
-			// actually matter.
-			panic(errors.New("invalid state: registered scheduler signalled but r.computeUnit == nil"))
-		}
-
-		// note: as per the docs on r.computeUnit, this should only occur when we haven't yet talked
-		// to a scheduler.
-		logger.Warn("Unable to update VM resources because r.computeUnit hasn't been set yet")
-		return nil
-	} else if r.lastApproved == nil {
-		panic(errors.New("invalid state: r.computeUnit != nil but r.lastApproved == nil"))
-	}
-
-	// Check that the VM's current usage is <= lastApproved
-	if vmUsing := r.vm.Using(); vmUsing.HasFieldGreaterThan(*r.lastApproved) {
-		// ref <https://github.com/neondatabase/autoscaling/issues/234>
-		logger.Warn(
-			"r.vm has resources greater than r.lastApproved. This should only happen when scaling bounds change",
-			zap.Object("using", vmUsing),
-			zap.Object("lastApproved", *r.lastApproved),
-		)
-	}
-
-	config := r.global.config.Scaling.DefaultConfig
-	if r.vm.ScalingConfig != nil {
-		config = *r.vm.ScalingConfig
-	}
-
-	return &AtomicUpdateState{
-		ComputeUnit:      *r.computeUnit,
-		Metrics:          *r.lastMetrics,
-		VM:               r.vm,
-		LastApproved:     *r.lastApproved,
-		RequestedUpscale: r.requestedUpscale,
-		Config:           config,
-	}
-}
-
-// DesiredVMState calculates what the resource allocation to the VM should be, given the metrics and
-// current state.
-func (s *AtomicUpdateState) DesiredVMState(allowDecrease bool) api.Resources {
-	// There's some annoying edge cases that this function has to be able to handle properly. For
-	// the sake of completeness, they are:
-	//
-	// 1. s.vm.Using() is not a multiple of s.computeUnit
-	// 2. s.vm.Max() is less than s.computeUnit (or: has at least one resource that is)
-	// 3. s.vm.Using() is a fractional multiple of s.computeUnit, but !allowDecrease and rounding up
-	//    is greater than s.vm.Max()
-	// 4. s.vm.Using() is much larger than s.vm.Min() and not a multiple of s.computeUnit, but load
-	//    is low so we should just decrease *anyways*.
-	//
-	// ---
-	//
-	// Broadly, the implementation works like this:
-	// For CPU:
-	// Based on load average, calculate the "goal" number of CPUs (and therefore compute units)
-	//
-	// For Memory:
-	// Based on memory usage, calculate the VM's desired memory allocation and extrapolate a
-	// goal number of CUs from that.
-	//
-	// 1. Take the maximum of these two goal CUs to create a unified goal CU
-	// 2. Cap the goal CU by min/max, etc
-	// 3. that's it!
-
-	// For CPU:
-	// Goal compute unit is at the point where (CPUs) × (LoadAverageFractionTarget) == (load
-	// average),
-	// which we can get by dividing LA by LAFT, and then dividing by the number of CPUs per CU
-	goalCPUs := float64(s.Metrics.LoadAverage1Min) / s.Config.LoadAverageFractionTarget
-	cpuGoalCU := uint32(math.Round(goalCPUs / s.ComputeUnit.VCPU.AsFloat64()))
-
-	// For Mem:
-	// Goal compute unit is at the point where (Mem) * (MemoryUsageFractionTarget) == (Mem Usage)
-	// We can get the desired memory allocation in bytes by dividing MU by MUFT, and then convert
-	// that to CUs
-	//
-	// NOTE: use uint64 for calculations on bytes as uint32 can overflow
-	memGoalBytes := uint64(math.Round(float64(s.Metrics.MemoryUsageBytes) / s.Config.MemoryUsageFractionTarget))
-	bytesPerCU := uint64(int64(s.ComputeUnit.Mem) * s.VM.Mem.SlotSize.Value())
-	memGoalCU := uint32(memGoalBytes / bytesPerCU)
-
-	goalCU := util.Max(cpuGoalCU, memGoalCU)
-
-	// Update goalCU based on any requested upscaling
-	goalCU = util.Max(goalCU, s.requiredCUForRequestedUpscaling())
-
-	// new CU must be >= current CU if !allowDecrease
-	if !allowDecrease {
-		_, upperBoundCU := s.computeUnitsBounds()
-		goalCU = util.Max(goalCU, upperBoundCU)
-	}
-
-	// resources for the desired "goal" compute units
-	goal := s.ComputeUnit.Mul(uint16(goalCU))
-
-	// bound goal by the minimum and maximum resource amounts for the VM
-	result := goal.Min(s.VM.Max()).Max(s.VM.Min())
-
-	// If no decreases are allowed, then we *must* make sure that the VM's usage value has not
-	// decreased, even if it's greater than the VM maximum.
-	//
-	// We can run into situtations like this when VM scale-down on bounds change fails, so we end up
-	// with a usage value greater than the maximum.
-	if !allowDecrease {
-		result = result.Max(s.VM.Using())
-	}
-
-	// Check that the result is sound.
-	//
-	// With the current (naive) implementation, this is trivially ok. In future versions, it might
-	// not be so simple, so it's good to have this integrity check here.
-	if allowDecrease && result.HasFieldGreaterThan(s.VM.Max()) {
-		panic(fmt.Errorf(
-			"produced invalid desiredVMState: result has field greater than max. this = %+v", *s,
-		))
-	} else if result.HasFieldLessThan(s.VM.Min()) {
-		panic(fmt.Errorf(
-			"produced invalid desiredVMState: result has field less than min. this = %+v", *s,
-		))
-	}
-
-	return result
-}
-
-// computeUnitsBounds returns the minimum and maximum number of Compute Units required to fit each
-// resource for the VM's current allocation
-//
-// Under typical operation, this will just return two equal values, both of which are equal to the
-// VM's current number of Compute Units. However, if the VM's resource allocation doesn't cleanly
-// divide to a multiple of the Compute Unit, the upper and lower bounds will be different. This can
-// happen when the Compute Unit is changed, or when the VM's maximum or minimum resource allocations
-// has previously prevented it from being set to a multiple of the Compute Unit.
-func (s *AtomicUpdateState) computeUnitsBounds() (uint32, uint32) {
-	// (x + M-1) / M is equivalent to ceil(x/M), as long as M != 0, which is already guaranteed by
-	// the checks on the computeUnit that the scheduler provides.
-	minCPUUnits := (uint32(s.VM.Cpu.Use) + uint32(s.ComputeUnit.VCPU) - 1) / uint32(s.ComputeUnit.VCPU)
-	minMemUnits := uint32((s.VM.Mem.Use + s.ComputeUnit.Mem - 1) / s.ComputeUnit.Mem)
-
-	return util.Min(minCPUUnits, minMemUnits), util.Max(minCPUUnits, minMemUnits)
-}
-
-// requiredCUForRequestedUpscaling returns the minimum Compute Units required to abide by the
-// requested upscaling, if there is any.
-//
-// If there's no requested upscaling, then this method will return zero.
-//
-// This method does not respect any bounds on Compute Units placed by the VM's maximum or minimum
-// resource allocation.
-func (s *AtomicUpdateState) requiredCUForRequestedUpscaling() uint32 {
-	var required uint32
-
-	// note: floor(x / M) + 1 gives the minimum integer value greater than x / M.
-
-	if s.RequestedUpscale.Cpu {
-		required = util.Max(required, uint32(s.VM.Cpu.Use/s.ComputeUnit.VCPU)+1)
-	}
-	if s.RequestedUpscale.Memory {
-		required = util.Max(required, uint32(s.VM.Mem.Use/s.ComputeUnit.Mem)+1)
-	}
-
-	return required
-}
-
-// doVMUpdate handles updating the VM's resources from current to target WITHOUT CHECKING WITH THE
-// SCHEDULER. It is the caller's responsibility to ensure that target is not greater than
-// r.lastApproved, and check with the scheduler if necessary.
-//
-// If some resources in target are less than current, and the dispatcher rejects the proposed
-// downscaling, rejectedDownscale will be called. If it returns an error, that error will be
-// returned and the update will be aborted. Otherwise, the returned newTarget will be used.
-//
-// This method MUST be called while holding r.requestLock AND NOT r.lock.
-func (r *Runner) doVMUpdate(
-	ctx context.Context,
-	logger *zap.Logger,
-	current api.Resources,
-	target api.Resources,
-	rejectedDownscale func() (newTarget api.Resources, _ error),
-) (*api.Resources, error) {
-	logger.Info("Attempting VM update", zap.Object("current", current), zap.Object("target", target))
-
-	// helper handling function to reset r.vm to reflect the actual current state. Must not be
-	// called while holding r.lock.
-	resetVMTo := func(amount api.Resources) {
-		r.lock.Lock()
-		defer r.lock.Unlock()
-
-		r.vm.SetUsing(amount)
-	}
-
-	// If there's any fields that are being downscaled, request that from the monitor.
-	downscaled := current.Min(target)
-	if downscaled != current {
-		r.recordResourceChange(current, downscaled, r.global.metrics.monitorRequestedChange)
-
-		resp, err := r.doDownscale(ctx, logger, downscaled)
-		if err != nil {
-			return nil, err
-		}
-
-		if resp.Ok {
-			r.recordResourceChange(current, downscaled, r.global.metrics.monitorApprovedChange)
-		} else {
-			newTarget, err := rejectedDownscale()
-			if err != nil {
-				resetVMTo(current)
-				return nil, err
-			} else if newTarget.HasFieldLessThan(current) {
-				panic(fmt.Errorf(
-					"rejectedDownscale returned new target less than current: %+v has field less than %+v",
-					newTarget, current,
-				))
-			}
-
-			if newTarget != target {
-				logger.Info("VM update: rejected downscale changed target", zap.Object("target", newTarget))
-			}
-
-			target = newTarget
-		}
-	}
-
-	r.recordResourceChange(current, target, r.global.metrics.neonvmRequestedChange)
-
-	// Make the NeonVM request
-	patches := []patchutil.Operation{{
-		Op:    patchutil.OpReplace,
-=======
 func (r *Runner) doNeonVMRequest(ctx context.Context, target api.Resources) error {
 	patches := []util.JSONPatch{{
 		Op:    util.PatchReplace,
->>>>>>> 8b0de9d0
 		Path:  "/spec/guest/cpus/use",
 		Value: target.VCPU.ToResourceQuantity(),
 	}, {
