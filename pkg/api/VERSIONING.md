--- conflicted
+++ resolved
@@ -16,55 +16,6 @@
 | _Current_ | v1.0 only | v1.0 only |
 | v0.15.0 | **v1.0** only | **v1.0** only |
 
-<<<<<<< HEAD
-=======
-## agent<->informant protocol
-
-| Release | autoscaler-agent | VM informant |
-|---------|------------------|--------------|
-| _Current_ | v1.0 - v2.0 | v2.0 - v2.0 |
-| v0.15.0 | v1.0 - v2.0 | v2.0 - v2.0 |
-| v0.14.2 | v1.0 - v2.0 | v2.0 - v2.0 |
-| v0.14.1 | v1.0 - v2.0 | v2.0 - v2.0 |
-| v0.14.0 | v1.0 - v2.0 | v2.0 - v2.0 |
-| v0.13.3 | v1.0 - v2.0 | v2.0 - v2.0 |
-| v0.13.2 | v1.0 - v2.0 | v2.0 - v2.0 |
-| v0.13.1 | v1.0 - v2.0 | v2.0 - v2.0 |
-| v0.13.0 | v1.0 - v2.0 | v2.0 - v2.0 |
-| v0.12.2 | v1.0 - v2.0 | v2.0 - v2.0 |
-| v0.12.1 | v1.0 - v2.0 | v2.0 - v2.0 |
-| v0.12.0 | v1.0 - v2.0 | v2.0 - v2.0 |
-| v0.11.0 | v1.0 - v2.0 | v2.0 - v2.0 |
-| v0.10.0 | **v1.0 - v2.0** | **v2.0 - v2.0** |
-| v0.9.0 | v1.0 - v1.2 | v1.1 - v1.2 |
-| v0.8.0 | v1.0 - v1.2 | v1.1 - v1.2 |
-| v0.7.2 | v1.0 - v1.2 | v1.1 - v1.2 |
-| v0.7.1 | v1.0 - v1.2 | v1.1 - v1.2 |
-| v0.7.0 | **v1.0 - v1.2** | **v1.1 - v1.2** |
-| v0.6.0 | v1.0 - v1.1 | v1.1 only |
-| v0.5.2 | v1.0 - v1.1 | v1.1 only |
-| v0.5.1 | v1.0 - v1.1 | v1.1 only |
-| v0.5.0 | v1.0 - v1.1 | v1.1 only |
-| v0.1.17 | v1.0 - v1.1 | v1.1 only |
-| v0.1.16 | v1.0 - v1.1 | v1.1 only |
-| v0.1.15 | v1.0 - v1.1 | v1.1 only |
-| v0.1.14 | v1.0 - v1.1 | v1.1 only |
-| v0.1.13 | v1.0 - v1.1 | v1.1 only |
-| v0.1.12 | v1.0 - v1.1 | v1.1 only |
-| v0.1.11 | v1.0 - v1.1 | v1.1 only |
-| v0.1.10 | v1.0 - v1.1 | v1.1 only |
-| v0.1.9 | v1.0 - v1.1 | v1.1 only |
-| v0.1.8 | v1.0 - v1.1 | v1.1 only |
-| v0.1.7 | v1.0 - v1.1 | v1.1 only |
-| v0.1.6 | v1.0 - v1.1 | v1.1 only |
-| v0.1.5 | v1.0 - v1.1 | v1.1 only |
-| v0.1.4 | **v1.0 - v1.1** | **v1.1** only |
-| v0.1.3 | v1.0 only | v1.0 only |
-| 0.1.2 | v1.0 only | v1.0 only |
-| 0.1.1 | v1.0 only | v1.0 only |
-| 0.1.0 | **v1.0** only | **v1.0** only |
-
->>>>>>> bc221fcb
 ## agent<->scheduler plugin protocol
 
 Note: Components v0.1.7 and below did not have a versioned protocol between the agent and scheduler
