--- conflicted
+++ resolved
@@ -13,20 +13,6 @@
           "memoryUsageFractionTarget": 0.75
         }
       },
-<<<<<<< HEAD
-      "informant": {
-        "serverPort": 10301,
-        "retryServerMinWaitSeconds": 5,
-        "retryServerNormalWaitSeconds": 5,
-        "retryDeniedDownscaleSeconds": 5,
-        "retryFailedRequestSeconds": 3,
-        "registerRetrySeconds": 5,
-        "requestTimeoutSeconds": 1,
-        "registerTimeoutSeconds": 2,
-        "downscaleTimeoutSeconds": 2,
-        "unhealthyAfterSilenceDurationSeconds": 20,
-        "unhealthyStartupGracePeriodSeconds": 20
-=======
       "monitor": {
           "serverPort": 10301,
           "responseTimeoutSeconds": 5,
@@ -34,8 +20,9 @@
           "connectionRetryMinWaitSeconds": 5,
           "unhealthyAfterSilenceDurationSeconds": 20,
           "unhealthyStartupGracePeriodSeconds": 20,
-          "maxHealthCheckSequentialFailuresSeconds": 30
->>>>>>> af638e2e
+          "maxHealthCheckSequentialFailuresSeconds": 30,
+          "retryDeniedDownscaleSeconds": 5,
+          "retryFailedRequestSeconds": 3
       },
       "metrics": {
         "port": 9100,
