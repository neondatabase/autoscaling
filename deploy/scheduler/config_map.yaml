--- conflicted
+++ resolved
@@ -25,11 +25,6 @@
 data:
   autoscale-enforcer-config.json: |
     {
-<<<<<<< HEAD
-      "memBlockSize": "1Gi",
-=======
-      "computeUnit": { "vCPUs": 0.25, "mem": "1Gi" },
->>>>>>> 7f17032a
       "nodeConfig": {
         "cpu": { "watermark": 0.9 },
         "memory": { "watermark": 0.9 },
